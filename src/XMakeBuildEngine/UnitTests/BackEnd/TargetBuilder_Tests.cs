--- conflicted
+++ resolved
@@ -1,4 +1,4 @@
-﻿// Copyright (c) Microsoft. All rights reserved.
+// Copyright (c) Microsoft. All rights reserved.
 // Licensed under the MIT license. See LICENSE file in the project root for full license information.
 //-----------------------------------------------------------------------
 // </copyright>
@@ -14,10 +14,6 @@
 using System.Linq;
 using System.Text.RegularExpressions;
 using System.Threading;
-<<<<<<< HEAD
-using NUnit.Framework;
-=======
->>>>>>> 3f8a403e
 using Microsoft.Build.Framework;
 using Microsoft.Build.BackEnd;
 using Microsoft.Build.Collections;
@@ -38,12 +34,7 @@
     /// This is the unit test for the TargetBuilder.  This particular test is confined to just using the
     /// actual TargetBuilder, and uses a mock TaskBuilder on which TargetBuilder depends.
     /// </summary>
-<<<<<<< HEAD
-    [TestFixture]
-    public class TargetBuilder_Tests : IRequestBuilderCallback
-=======
     public class TargetBuilder_Tests : IRequestBuilderCallback, IDisposable
->>>>>>> 3f8a403e
     {
         /// <summary>
         /// The component host.
@@ -71,12 +62,7 @@
         /// <summary>
         /// Sets up to run tests.  Creates the host object.
         /// </summary>
-<<<<<<< HEAD
-        [SetUp]
-        public void SetUp()
-=======
         public TargetBuilder_Tests()
->>>>>>> 3f8a403e
         {
             _nodeRequestId = 1;
             _host = new MockHost();
@@ -87,12 +73,7 @@
         /// <summary>
         /// Executed after all tests are run.
         /// </summary>
-<<<<<<< HEAD
-        [TearDown]
-        public void TearDown()
-=======
         public void Dispose()
->>>>>>> 3f8a403e
         {
             File.Delete("testProject.proj");
             _mockLogger = null;
@@ -102,11 +83,7 @@
         /// <summary>
         /// Runs the constructor.
         /// </summary>
-<<<<<<< HEAD
-        [Test]
-=======
-        [Fact]
->>>>>>> 3f8a403e
+        [Fact]
         public void TestConstructor()
         {
             TargetBuilder builder = new TargetBuilder();
@@ -115,11 +92,7 @@
         /// <summary>
         /// Runs a "simple" build with no dependencies and no outputs.
         /// </summary>
-<<<<<<< HEAD
-        [Test]
-=======
-        [Fact]
->>>>>>> 3f8a403e
+        [Fact]
         public void TestSimpleBuild()
         {
             ProjectInstance project = CreateTestProject();
@@ -138,11 +111,7 @@
         /// <summary>
         /// Runs a build with a target which depends on one other target.
         /// </summary>
-<<<<<<< HEAD
-        [Test]
-=======
-        [Fact]
->>>>>>> 3f8a403e
+        [Fact]
         public void TestDependencyBuild()
         {
             ProjectInstance project = CreateTestProject();
@@ -168,11 +137,7 @@
         /// <summary>
         /// Tests a project with a dependency which will be skipped because its up-to-date.
         /// </summary>
-<<<<<<< HEAD
-        [Test]
-=======
-        [Fact]
->>>>>>> 3f8a403e
+        [Fact]
         public void TestDependencyBuildWithSkip()
         {
             ProjectInstance project = CreateTestProject();
@@ -194,11 +159,7 @@
         /// <summary>
         /// This test is currently ignored because the error tasks aren't implemented yet (due to needing the task builder.)
         /// </summary>
-<<<<<<< HEAD
-        [Test]
-=======
-        [Fact]
->>>>>>> 3f8a403e
+        [Fact]
         public void TestDependencyBuildWithError()
         {
             ProjectInstance project = CreateTestProject();
@@ -241,11 +202,7 @@
         /// <summary>
         /// Ensure that skipped targets only infer outputs once
         /// </summary>
-<<<<<<< HEAD
-        [Test]
-=======
-        [Fact]
->>>>>>> 3f8a403e
+        [Fact]
         public void SkippedTargetsShouldOnlyInferOutputsOnce()
         {
             MockLogger logger = new MockLogger();
@@ -305,11 +262,7 @@
         /// <summary>
         /// Test empty before targets
         /// </summary>
-<<<<<<< HEAD
-        [Test]
-=======
-        [Fact]
->>>>>>> 3f8a403e
+        [Fact]
         public void TestLegacyCallTarget()
         {
             string projectBody = @"
@@ -343,11 +296,7 @@
         /// <summary>
         /// BeforeTargets specifies a missing target. Should not warn or error. 
         /// </summary>
-<<<<<<< HEAD
-        [Test]
-=======
-        [Fact]
->>>>>>> 3f8a403e
+        [Fact]
         public void TestBeforeTargetsMissing()
         {
             string content = @"
@@ -370,11 +319,7 @@
         /// <summary>
         /// BeforeTargets specifies a missing target. Should not warn or error. 
         /// </summary>
-<<<<<<< HEAD
-        [Test]
-=======
-        [Fact]
->>>>>>> 3f8a403e
+        [Fact]
         public void TestBeforeTargetsMissingRunsOthers()
         {
             string content = @"
@@ -406,11 +351,7 @@
         /// <summary>
         /// AfterTargets specifies a missing target. Should not warn or error.
         /// </summary>
-<<<<<<< HEAD
-        [Test]
-=======
-        [Fact]
->>>>>>> 3f8a403e
+        [Fact]
         public void TestAfterTargetsMissing()
         {
             string content = @"
@@ -433,11 +374,7 @@
         /// <summary>
         /// AfterTargets specifies a missing target. Should not warn or error. 
         /// </summary>
-<<<<<<< HEAD
-        [Test]
-=======
-        [Fact]
->>>>>>> 3f8a403e
+        [Fact]
         public void TestAfterTargetsMissingRunsOthers()
         {
             string content = @"
@@ -473,11 +410,7 @@
         /// <summary>
         /// Test empty before targets
         /// </summary>
-<<<<<<< HEAD
-        [Test]
-=======
-        [Fact]
->>>>>>> 3f8a403e
+        [Fact]
         public void TestBeforeTargetsEmpty()
         {
             string projectBody = @"
@@ -502,11 +435,7 @@
         /// <summary>
         /// Test single before targets
         /// </summary>
-<<<<<<< HEAD
-        [Test]
-=======
-        [Fact]
->>>>>>> 3f8a403e
+        [Fact]
         public void TestBeforeTargetsSingle()
         {
             string projectBody = @"
@@ -531,11 +460,7 @@
         /// <summary>
         /// Test single before targets on an escaped target
         /// </summary>
-<<<<<<< HEAD
-        [Test]
-=======
-        [Fact]
->>>>>>> 3f8a403e
+        [Fact]
         public void TestBeforeTargetsEscaped()
         {
             string projectBody = @"
@@ -560,11 +485,7 @@
         /// <summary>
         /// Test single before targets
         /// </summary>
-<<<<<<< HEAD
-        [Test]
-=======
-        [Fact]
->>>>>>> 3f8a403e
+        [Fact]
         public void TestBeforeTargetsSingleWithError()
         {
             string projectBody = @"
@@ -593,11 +514,7 @@
         /// <summary>
         /// Test single before targets
         /// </summary>
-<<<<<<< HEAD
-        [Test]
-=======
-        [Fact]
->>>>>>> 3f8a403e
+        [Fact]
         public void TestBeforeTargetsSingleWithErrorAndParent()
         {
             string projectBody = @"
@@ -631,11 +548,7 @@
         /// <summary>
         /// Test multiple before targets
         /// </summary>
-<<<<<<< HEAD
-        [Test]
-=======
-        [Fact]
->>>>>>> 3f8a403e
+        [Fact]
         public void TestBeforeTargetsWithTwoReferringToOne()
         {
             string projectBody = @"
@@ -666,11 +579,7 @@
         /// <summary>
         /// Test multiple before targets
         /// </summary>
-<<<<<<< HEAD
-        [Test]
-=======
-        [Fact]
->>>>>>> 3f8a403e
+        [Fact]
         public void TestBeforeTargetsWithOneReferringToTwo()
         {
             string projectBody = @"
@@ -700,11 +609,7 @@
         /// <summary>
         /// Test before target on a skipped target
         /// </summary>
-<<<<<<< HEAD
-        [Test]
-=======
-        [Fact]
->>>>>>> 3f8a403e
+        [Fact]
         public void TestBeforeTargetsSkip()
         {
             string projectBody = @"
@@ -729,11 +634,7 @@
         /// <summary>
         /// Test before target on a skipped target
         /// </summary>
-<<<<<<< HEAD
-        [Test]
-=======
-        [Fact]
->>>>>>> 3f8a403e
+        [Fact]
         public void TestBeforeTargetsDependencyOrdering()
         {
             string projectBody = @"
@@ -768,11 +669,7 @@
         /// <summary>
         /// Test after target on a skipped target
         /// </summary>
-<<<<<<< HEAD
-        [Test]
-=======
-        [Fact]
->>>>>>> 3f8a403e
+        [Fact]
         public void TestAfterTargetsEmpty()
         {
             string projectBody = @"
@@ -797,11 +694,7 @@
         /// <summary>
         /// Test after target on a skipped target
         /// </summary>
-<<<<<<< HEAD
-        [Test]
-=======
-        [Fact]
->>>>>>> 3f8a403e
+        [Fact]
         public void TestAfterTargetsSkip()
         {
             string projectBody = @"
@@ -826,11 +719,7 @@
         /// <summary>
         /// Test single before targets
         /// </summary>
-<<<<<<< HEAD
-        [Test]
-=======
-        [Fact]
->>>>>>> 3f8a403e
+        [Fact]
         public void TestAfterTargetsSingleWithError()
         {
             string projectBody = @"
@@ -858,11 +747,7 @@
         /// <summary>
         /// Test single before targets
         /// </summary>
-<<<<<<< HEAD
-        [Test]
-=======
-        [Fact]
->>>>>>> 3f8a403e
+        [Fact]
         public void TestAfterTargetsSingleWithErrorAndParent()
         {
             string projectBody = @"
@@ -904,11 +789,7 @@
         /// <summary>
         /// Test after target on a normal target
         /// </summary>
-<<<<<<< HEAD
-        [Test]
-=======
-        [Fact]
->>>>>>> 3f8a403e
+        [Fact]
         public void TestAfterTargetsSingle()
         {
             string projectBody = @"
@@ -933,11 +814,7 @@
         /// <summary>
         /// Test after target on a target name which needs escaping
         /// </summary>
-<<<<<<< HEAD
-        [Test]
-=======
-        [Fact]
->>>>>>> 3f8a403e
+        [Fact]
         public void TestAfterTargetsEscaped()
         {
             string projectBody = @"
@@ -962,11 +839,7 @@
         /// <summary>
         /// Test after target on a skipped target
         /// </summary>
-<<<<<<< HEAD
-        [Test]
-=======
-        [Fact]
->>>>>>> 3f8a403e
+        [Fact]
         public void TestAfterTargetsWithTwoReferringToOne()
         {
             string projectBody = @"
@@ -996,11 +869,7 @@
         /// <summary>
         /// Test after target on a skipped target
         /// </summary>
-<<<<<<< HEAD
-        [Test]
-=======
-        [Fact]
->>>>>>> 3f8a403e
+        [Fact]
         public void TestAfterTargetsWithOneReferringToTwo()
         {
             string projectBody = @"
@@ -1030,11 +899,7 @@
         /// <summary>
         /// Test after target on a skipped target
         /// </summary>
-<<<<<<< HEAD
-        [Test]
-=======
-        [Fact]
->>>>>>> 3f8a403e
+        [Fact]
         public void TestAfterTargetsWithDependencyOrdering()
         {
             string projectBody = @"
@@ -1068,11 +933,7 @@
         /// <summary>
         /// Test a complex ordering with depends, before and after targets
         /// </summary>
-<<<<<<< HEAD
-        [Test]
-=======
-        [Fact]
->>>>>>> 3f8a403e
+        [Fact]
         public void TestComplexOrdering()
         {
             string projectBody = @"
@@ -1122,11 +983,7 @@
         /// <summary>
         /// Test a complex ordering with depends, before and after targets
         /// </summary>
-<<<<<<< HEAD
-        [Test]
-=======
-        [Fact]
->>>>>>> 3f8a403e
+        [Fact]
         public void TestComplexOrdering2()
         {
             string projectBody = @"
@@ -1185,11 +1042,7 @@
         /// <summary>
         /// Test a complex ordering with depends, before and after targets
         /// </summary>
-<<<<<<< HEAD
-        [Test]
-=======
-        [Fact]
->>>>>>> 3f8a403e
+        [Fact]
         public void TestBeforeAndAfterWithErrorTargets()
         {
             string projectBody = @"
@@ -1230,11 +1083,7 @@
         /// <summary>
         /// Test after target on a skipped target
         /// </summary>
-<<<<<<< HEAD
-        [Test]
-=======
-        [Fact]
->>>>>>> 3f8a403e
+        [Fact]
         public void TestBeforeAndAfterOverrides()
         {
             string projectBody = @"
@@ -1278,11 +1127,7 @@
         /// <summary>
         /// Test that if before and after targets skip, the main target still runs (bug 476908)
         /// </summary>
-<<<<<<< HEAD
-        [Test]
-=======
-        [Fact]
->>>>>>> 3f8a403e
+        [Fact]
         public void TestSkippingBeforeAndAfterTargets()
         {
             string projectBody = @"
@@ -1312,11 +1157,7 @@
         /// <summary>
         /// Tests that a circular dependency within a CallTarget call correctly propogates the failure.  Bug 502570.
         /// </summary>
-<<<<<<< HEAD
-        [Test]
-=======
-        [Fact]
->>>>>>> 3f8a403e
+        [Fact]
         public void TestCircularDependencyInCallTarget()
         {
             string projectContents = @"
@@ -1339,11 +1180,7 @@
         /// <summary>
         /// Tests that cancel with no entries after building does not fail.
         /// </summary>
-<<<<<<< HEAD
-        [Test]
-=======
-        [Fact]
->>>>>>> 3f8a403e
+        [Fact]
         public void TestCancelWithNoEntriesAfterBuild()
         {
             string projectBody = @"
