﻿// Copyright (c) Microsoft. All rights reserved.
// Licensed under the MIT license. See LICENSE file in the project root for full license information.
//-----------------------------------------------------------------------
// </copyright>
// <summary>Unit Tests for TaskHostConfiguration packet.</summary>
//-----------------------------------------------------------------------

using System;
using System.Text;
using System.Collections;
using System.Collections.Generic;
using System.Linq;
using System.Threading;
using NUnit.Framework;

using Microsoft.Build.BackEnd;
using Microsoft.Build.Framework;
using Microsoft.Build.Shared;
using Microsoft.Build.Utilities;
<<<<<<< HEAD
using System.IO;
=======
using Xunit;
>>>>>>> 3f8a403e

namespace Microsoft.Build.UnitTests.BackEnd
{
    /// <summary>
    /// Unit Tests for TaskHostConfiguration packet.
    /// </summary>
<<<<<<< HEAD
    [TestFixture]
=======
>>>>>>> 3f8a403e
    public class TaskHostConfiguration_Tests
    {
        /// <summary>
        /// Override for ContinueOnError
        /// </summary>
        private bool _continueOnErrorDefault = true;

        /// <summary>
        /// Test that an exception is thrown when the task name is null. 
        /// </summary>
<<<<<<< HEAD
        [Test]
        [ExpectedException(typeof(InternalErrorException))]
=======
        [Fact]
>>>>>>> 3f8a403e
        public void ConstructorWithNullName()
        {
            Assert.Throws<InternalErrorException>(() =>
            {
                TaskHostConfiguration config = new TaskHostConfiguration(1, Directory.GetCurrentDirectory(), null, Thread.CurrentThread.CurrentCulture, Thread.CurrentThread.CurrentUICulture, null, 1, 1, @"c:\my project\myproj.proj", _continueOnErrorDefault, null, @"c:\my tasks\mytask.dll", null);
            }
           );
        }
        /// <summary>
        /// Test that an exception is thrown when the task name is empty. 
        /// </summary>
<<<<<<< HEAD
        [Test]
        [ExpectedException(typeof(InternalErrorException))]
=======
        [Fact]
>>>>>>> 3f8a403e
        public void ConstructorWithEmptyName()
        {
            Assert.Throws<InternalErrorException>(() =>
            {
                TaskHostConfiguration config = new TaskHostConfiguration(1, Directory.GetCurrentDirectory(), null, Thread.CurrentThread.CurrentCulture, Thread.CurrentThread.CurrentUICulture, null, 1, 1, @"c:\my project\myproj.proj", _continueOnErrorDefault, String.Empty, @"c:\my tasks\mytask.dll", null);
            }
           );
        }
        /// <summary>
        /// Test that an exception is thrown when the path to the task assembly is null
        /// </summary>
<<<<<<< HEAD
        [Test]
        [ExpectedException(typeof(InternalErrorException))]
=======
        [Fact]
>>>>>>> 3f8a403e
        public void ConstructorWithNullLocation()
        {
            Assert.Throws<InternalErrorException>(() =>
            {
                TaskHostConfiguration config = new TaskHostConfiguration(1, Directory.GetCurrentDirectory(), null, Thread.CurrentThread.CurrentCulture, Thread.CurrentThread.CurrentUICulture, null, 1, 1, @"c:\my project\myproj.proj", _continueOnErrorDefault, "TaskName", null, null);
            }
           );
        }
        /// <summary>
        /// Test that an exception is thrown when the path to the task assembly is empty
        /// </summary>
<<<<<<< HEAD
        [Test]
        [ExpectedException(typeof(InternalErrorException))]
=======
        [Fact]
>>>>>>> 3f8a403e
        public void ConstructorWithEmptyLocation()
        {
            Assert.Throws<InternalErrorException>(() =>
            {
                TaskHostConfiguration config = new TaskHostConfiguration(1, Directory.GetCurrentDirectory(), null, Thread.CurrentThread.CurrentCulture, Thread.CurrentThread.CurrentUICulture, null, 1, 1, @"c:\my project\myproj.proj", _continueOnErrorDefault, "TaskName", String.Empty, null);
            }
           );
        }
        /// <summary>
        /// Test the valid constructors.  
        /// </summary>
<<<<<<< HEAD
        [Test]
=======
        [Fact]
>>>>>>> 3f8a403e
        public void TestValidConstructors()
        {
            TaskHostConfiguration config = new TaskHostConfiguration(1, Directory.GetCurrentDirectory(), null, Thread.CurrentThread.CurrentCulture, Thread.CurrentThread.CurrentUICulture, null, 1, 1, @"c:\my project\myproj.proj", _continueOnErrorDefault, "TaskName", @"c:\MyTasks\MyTask.dll", null);
            TaskHostConfiguration config2 = new TaskHostConfiguration(1, Directory.GetCurrentDirectory(), null, Thread.CurrentThread.CurrentCulture, Thread.CurrentThread.CurrentUICulture, null, 1, 1, @"c:\my project\myproj.proj", _continueOnErrorDefault, "TaskName", @"c:\MyTasks\MyTask.dll", null);

            IDictionary<string, object> parameters = new Dictionary<string, object>();
            TaskHostConfiguration config3 = new TaskHostConfiguration(1, Directory.GetCurrentDirectory(), null, Thread.CurrentThread.CurrentCulture, Thread.CurrentThread.CurrentUICulture, null, 1, 1, @"c:\my project\myproj.proj", _continueOnErrorDefault, "TaskName", @"c:\MyTasks\MyTask.dll", parameters);

            IDictionary<string, object> parameters2 = new Dictionary<string, object>();
            parameters2.Add("Text", "Hello!");
            parameters2.Add("MyBoolValue", true);
            parameters2.Add("MyITaskItem", new TaskItem("ABC"));
            parameters2.Add("ItemArray", new ITaskItem[] { new TaskItem("DEF"), new TaskItem("GHI"), new TaskItem("JKL") });

            TaskHostConfiguration config4 = new TaskHostConfiguration(1, Directory.GetCurrentDirectory(), null, Thread.CurrentThread.CurrentCulture, Thread.CurrentThread.CurrentUICulture, null, 1, 1, @"c:\my project\myproj.proj", _continueOnErrorDefault, "TaskName", @"c:\MyTasks\MyTask.dll", parameters2);
        }

        /// <summary>
        /// Test serialization / deserialization when the parameter dictionary is null. 
        /// </summary>
<<<<<<< HEAD
        [Test]
=======
        [Fact]
>>>>>>> 3f8a403e
        public void TestTranslationWithNullDictionary()
        {
            TaskHostConfiguration config = new TaskHostConfiguration(1, Directory.GetCurrentDirectory(), null, Thread.CurrentThread.CurrentCulture, Thread.CurrentThread.CurrentUICulture, null, 1, 1, @"c:\my project\myproj.proj", _continueOnErrorDefault, "TaskName", @"c:\MyTasks\MyTask.dll", null);

            ((INodePacketTranslatable)config).Translate(TranslationHelpers.GetWriteTranslator());
            INodePacket packet = TaskHostConfiguration.FactoryForDeserialization(TranslationHelpers.GetReadTranslator());

            TaskHostConfiguration deserializedConfig = packet as TaskHostConfiguration;

            Assert.Equal(config.TaskName, deserializedConfig.TaskName);
            Assert.Equal(config.TaskLocation, config.TaskLocation);
            Assert.Null(deserializedConfig.TaskParameters);
        }

        /// <summary>
        /// Test serialization / deserialization when the parameter dictionary is empty. 
        /// </summary>
<<<<<<< HEAD
        [Test]
=======
        [Fact]
>>>>>>> 3f8a403e
        public void TestTranslationWithEmptyDictionary()
        {
            TaskHostConfiguration config = new TaskHostConfiguration(1, Directory.GetCurrentDirectory(), null, Thread.CurrentThread.CurrentCulture, Thread.CurrentThread.CurrentUICulture, null, 1, 1, @"c:\my project\myproj.proj", _continueOnErrorDefault, "TaskName", @"c:\MyTasks\MyTask.dll", new Dictionary<string, object>());

            ((INodePacketTranslatable)config).Translate(TranslationHelpers.GetWriteTranslator());
            INodePacket packet = TaskHostConfiguration.FactoryForDeserialization(TranslationHelpers.GetReadTranslator());

            TaskHostConfiguration deserializedConfig = packet as TaskHostConfiguration;

            Assert.Equal(config.TaskName, deserializedConfig.TaskName);
            Assert.Equal(config.TaskLocation, config.TaskLocation);
            Assert.NotNull(deserializedConfig.TaskParameters);
            Assert.Equal(config.TaskParameters.Count, deserializedConfig.TaskParameters.Count);
        }

        /// <summary>
        /// Test serialization / deserialization when the parameter dictionary contains just value types. 
        /// </summary>
<<<<<<< HEAD
        [Test]
=======
        [Fact]
>>>>>>> 3f8a403e
        public void TestTranslationWithValueTypesInDictionary()
        {
            IDictionary<string, object> parameters = new Dictionary<string, object>();
            parameters.Add("Text", "Foo");
            parameters.Add("BoolValue", false);
            TaskHostConfiguration config = new TaskHostConfiguration(1, Directory.GetCurrentDirectory(), null, Thread.CurrentThread.CurrentCulture, Thread.CurrentThread.CurrentUICulture, null, 1, 1, @"c:\my project\myproj.proj", _continueOnErrorDefault, "TaskName", @"c:\MyTasks\MyTask.dll", parameters);

            ((INodePacketTranslatable)config).Translate(TranslationHelpers.GetWriteTranslator());
            INodePacket packet = TaskHostConfiguration.FactoryForDeserialization(TranslationHelpers.GetReadTranslator());

            TaskHostConfiguration deserializedConfig = packet as TaskHostConfiguration;

            Assert.Equal(config.TaskName, deserializedConfig.TaskName);
            Assert.Equal(config.TaskLocation, config.TaskLocation);
            Assert.NotNull(deserializedConfig.TaskParameters);
            Assert.Equal(config.TaskParameters.Count, deserializedConfig.TaskParameters.Count);
            Assert.Equal(config.TaskParameters["Text"].WrappedParameter, deserializedConfig.TaskParameters["Text"].WrappedParameter);
            Assert.Equal(config.TaskParameters["BoolValue"].WrappedParameter, deserializedConfig.TaskParameters["BoolValue"].WrappedParameter);
        }

        /// <summary>
        /// Test serialization / deserialization when the parameter dictionary contains an ITaskItem. 
        /// </summary>
<<<<<<< HEAD
        [Test]
=======
        [Fact]
>>>>>>> 3f8a403e
        public void TestTranslationWithITaskItemInDictionary()
        {
            IDictionary<string, object> parameters = new Dictionary<string, object>();
            parameters.Add("TaskItemValue", new TaskItem("Foo"));
            TaskHostConfiguration config = new TaskHostConfiguration(1, Directory.GetCurrentDirectory(), null, Thread.CurrentThread.CurrentCulture, Thread.CurrentThread.CurrentUICulture, null, 1, 1, @"c:\my project\myproj.proj", _continueOnErrorDefault, "TaskName", @"c:\MyTasks\MyTask.dll", parameters);

            ((INodePacketTranslatable)config).Translate(TranslationHelpers.GetWriteTranslator());
            INodePacket packet = TaskHostConfiguration.FactoryForDeserialization(TranslationHelpers.GetReadTranslator());

            TaskHostConfiguration deserializedConfig = packet as TaskHostConfiguration;

            Assert.Equal(config.TaskName, deserializedConfig.TaskName);
            Assert.Equal(config.TaskLocation, config.TaskLocation);
            Assert.NotNull(deserializedConfig.TaskParameters);
            Assert.Equal(config.TaskParameters.Count, deserializedConfig.TaskParameters.Count);
            TaskHostPacketHelpers.AreEqual((ITaskItem)config.TaskParameters["TaskItemValue"].WrappedParameter, (ITaskItem)deserializedConfig.TaskParameters["TaskItemValue"].WrappedParameter);
        }

        /// <summary>
        /// Test serialization / deserialization when the parameter dictionary contains an ITaskItem array. 
        /// </summary>
<<<<<<< HEAD
        [Test]
=======
        [Fact]
>>>>>>> 3f8a403e
        public void TestTranslationWithITaskItemArrayInDictionary()
        {
            IDictionary<string, object> parameters = new Dictionary<string, object>();
            parameters.Add("TaskItemArrayValue", new ITaskItem[] { new TaskItem("Foo"), new TaskItem("Baz") });
            TaskHostConfiguration config = new TaskHostConfiguration(1, Directory.GetCurrentDirectory(), null, Thread.CurrentThread.CurrentCulture, Thread.CurrentThread.CurrentUICulture, null, 1, 1, @"c:\my project\myproj.proj", _continueOnErrorDefault, "TaskName", @"c:\MyTasks\MyTask.dll", parameters);

            ((INodePacketTranslatable)config).Translate(TranslationHelpers.GetWriteTranslator());
            INodePacket packet = TaskHostConfiguration.FactoryForDeserialization(TranslationHelpers.GetReadTranslator());

            TaskHostConfiguration deserializedConfig = packet as TaskHostConfiguration;

            Assert.Equal(config.TaskName, deserializedConfig.TaskName);
            Assert.Equal(config.TaskLocation, config.TaskLocation);
            Assert.NotNull(deserializedConfig.TaskParameters);
            Assert.Equal(config.TaskParameters.Count, deserializedConfig.TaskParameters.Count);

            ITaskItem[] itemArray = (ITaskItem[])config.TaskParameters["TaskItemArrayValue"].WrappedParameter;
            ITaskItem[] deserializedItemArray = (ITaskItem[])deserializedConfig.TaskParameters["TaskItemArrayValue"].WrappedParameter;

            TaskHostPacketHelpers.AreEqual(itemArray, deserializedItemArray);
        }

        /// <summary>
        /// Helper methods for testing the task host-related packets. 
        /// </summary>
        internal static class TaskHostPacketHelpers
        {
            /// <summary>
            /// Asserts the equality (or lack thereof) of two arrays of ITaskItems.
            /// </summary>
            internal static void AreEqual(ITaskItem[] x, ITaskItem[] y)
            {
                if (x == null && y == null)
                {
                    return;
                }

                if (x == null || y == null)
                {
                    Assert.True(false, "The two item lists are not equal -- one of them is null");
                }

                if (x.Length != y.Length)
                {
                    Assert.True(false, "The two item lists have different lengths, so they cannot be equal");
                }

                for (int i = 0; i < x.Length; i++)
                {
                    AreEqual(x[i], y[i]);
                }
            }

            /// <summary>
            /// Asserts the equality (or lack thereof) of two ITaskItems.
            /// </summary>
            internal static void AreEqual(ITaskItem x, ITaskItem y)
            {
                if (x == null && y == null)
                {
                    return;
                }

                if (x == null || y == null)
                {
                    Assert.True(false, "The two items are not equal -- one of them is null");
                }

                Assert.Equal(x.ItemSpec, y.ItemSpec);

                IDictionary metadataFromX = x.CloneCustomMetadata();
                IDictionary metadataFromY = y.CloneCustomMetadata();

                Assert.Equal(metadataFromX.Count, metadataFromY.Count);

                foreach (object metadataName in metadataFromX.Keys)
                {
                    if (!metadataFromY.Contains(metadataName))
                    {
                        Assert.True(false, string.Format("Only one item contains the '{0}' metadata", metadataName));
                    }
                    else
                    {
                        Assert.Equal(metadataFromX[metadataName], metadataFromY[metadataName]);
                    }
                }
            }
        }
    }
}<|MERGE_RESOLUTION|>--- conflicted
+++ resolved
@@ -1,4 +1,4 @@
-﻿// Copyright (c) Microsoft. All rights reserved.
+// Copyright (c) Microsoft. All rights reserved.
 // Licensed under the MIT license. See LICENSE file in the project root for full license information.
 //-----------------------------------------------------------------------
 // </copyright>
@@ -11,27 +11,20 @@
 using System.Collections.Generic;
 using System.Linq;
 using System.Threading;
-using NUnit.Framework;
+
 
 using Microsoft.Build.BackEnd;
 using Microsoft.Build.Framework;
 using Microsoft.Build.Shared;
 using Microsoft.Build.Utilities;
-<<<<<<< HEAD
 using System.IO;
-=======
 using Xunit;
->>>>>>> 3f8a403e
 
 namespace Microsoft.Build.UnitTests.BackEnd
 {
     /// <summary>
     /// Unit Tests for TaskHostConfiguration packet.
     /// </summary>
-<<<<<<< HEAD
-    [TestFixture]
-=======
->>>>>>> 3f8a403e
     public class TaskHostConfiguration_Tests
     {
         /// <summary>
@@ -42,12 +35,7 @@
         /// <summary>
         /// Test that an exception is thrown when the task name is null. 
         /// </summary>
-<<<<<<< HEAD
-        [Test]
-        [ExpectedException(typeof(InternalErrorException))]
-=======
-        [Fact]
->>>>>>> 3f8a403e
+        [Fact]
         public void ConstructorWithNullName()
         {
             Assert.Throws<InternalErrorException>(() =>
@@ -59,12 +47,7 @@
         /// <summary>
         /// Test that an exception is thrown when the task name is empty. 
         /// </summary>
-<<<<<<< HEAD
-        [Test]
-        [ExpectedException(typeof(InternalErrorException))]
-=======
-        [Fact]
->>>>>>> 3f8a403e
+        [Fact]
         public void ConstructorWithEmptyName()
         {
             Assert.Throws<InternalErrorException>(() =>
@@ -76,12 +59,7 @@
         /// <summary>
         /// Test that an exception is thrown when the path to the task assembly is null
         /// </summary>
-<<<<<<< HEAD
-        [Test]
-        [ExpectedException(typeof(InternalErrorException))]
-=======
-        [Fact]
->>>>>>> 3f8a403e
+        [Fact]
         public void ConstructorWithNullLocation()
         {
             Assert.Throws<InternalErrorException>(() =>
@@ -93,12 +71,7 @@
         /// <summary>
         /// Test that an exception is thrown when the path to the task assembly is empty
         /// </summary>
-<<<<<<< HEAD
-        [Test]
-        [ExpectedException(typeof(InternalErrorException))]
-=======
-        [Fact]
->>>>>>> 3f8a403e
+        [Fact]
         public void ConstructorWithEmptyLocation()
         {
             Assert.Throws<InternalErrorException>(() =>
@@ -110,11 +83,7 @@
         /// <summary>
         /// Test the valid constructors.  
         /// </summary>
-<<<<<<< HEAD
-        [Test]
-=======
-        [Fact]
->>>>>>> 3f8a403e
+        [Fact]
         public void TestValidConstructors()
         {
             TaskHostConfiguration config = new TaskHostConfiguration(1, Directory.GetCurrentDirectory(), null, Thread.CurrentThread.CurrentCulture, Thread.CurrentThread.CurrentUICulture, null, 1, 1, @"c:\my project\myproj.proj", _continueOnErrorDefault, "TaskName", @"c:\MyTasks\MyTask.dll", null);
@@ -135,11 +104,7 @@
         /// <summary>
         /// Test serialization / deserialization when the parameter dictionary is null. 
         /// </summary>
-<<<<<<< HEAD
-        [Test]
-=======
-        [Fact]
->>>>>>> 3f8a403e
+        [Fact]
         public void TestTranslationWithNullDictionary()
         {
             TaskHostConfiguration config = new TaskHostConfiguration(1, Directory.GetCurrentDirectory(), null, Thread.CurrentThread.CurrentCulture, Thread.CurrentThread.CurrentUICulture, null, 1, 1, @"c:\my project\myproj.proj", _continueOnErrorDefault, "TaskName", @"c:\MyTasks\MyTask.dll", null);
@@ -157,11 +122,7 @@
         /// <summary>
         /// Test serialization / deserialization when the parameter dictionary is empty. 
         /// </summary>
-<<<<<<< HEAD
-        [Test]
-=======
-        [Fact]
->>>>>>> 3f8a403e
+        [Fact]
         public void TestTranslationWithEmptyDictionary()
         {
             TaskHostConfiguration config = new TaskHostConfiguration(1, Directory.GetCurrentDirectory(), null, Thread.CurrentThread.CurrentCulture, Thread.CurrentThread.CurrentUICulture, null, 1, 1, @"c:\my project\myproj.proj", _continueOnErrorDefault, "TaskName", @"c:\MyTasks\MyTask.dll", new Dictionary<string, object>());
@@ -180,11 +141,7 @@
         /// <summary>
         /// Test serialization / deserialization when the parameter dictionary contains just value types. 
         /// </summary>
-<<<<<<< HEAD
-        [Test]
-=======
-        [Fact]
->>>>>>> 3f8a403e
+        [Fact]
         public void TestTranslationWithValueTypesInDictionary()
         {
             IDictionary<string, object> parameters = new Dictionary<string, object>();
@@ -208,11 +165,7 @@
         /// <summary>
         /// Test serialization / deserialization when the parameter dictionary contains an ITaskItem. 
         /// </summary>
-<<<<<<< HEAD
-        [Test]
-=======
-        [Fact]
->>>>>>> 3f8a403e
+        [Fact]
         public void TestTranslationWithITaskItemInDictionary()
         {
             IDictionary<string, object> parameters = new Dictionary<string, object>();
@@ -234,11 +187,7 @@
         /// <summary>
         /// Test serialization / deserialization when the parameter dictionary contains an ITaskItem array. 
         /// </summary>
-<<<<<<< HEAD
-        [Test]
-=======
-        [Fact]
->>>>>>> 3f8a403e
+        [Fact]
         public void TestTranslationWithITaskItemArrayInDictionary()
         {
             IDictionary<string, object> parameters = new Dictionary<string, object>();
