﻿// Copyright (c) Microsoft. All rights reserved.
// Licensed under the MIT license. See LICENSE file in the project root for full license information.
//-----------------------------------------------------------------------
// </copyright>
// <summary>Tests for the NodePacketTranslator class.</summary>
//-----------------------------------------------------------------------

using System;
using System.Xml;
using System.Text;
using System.Collections;
using System.Collections.Generic;
using System.Text.RegularExpressions;
using System.Threading;
<<<<<<< HEAD
using NUnit.Framework;
=======
>>>>>>> 3f8a403e
using Microsoft.Build.Framework;
using Microsoft.Build.Shared;
using Microsoft.Build.Collections;
using Microsoft.Build.Evaluation;
using Microsoft.Build.Execution;
using Microsoft.Build.BackEnd;
using System.IO;
using Xunit;

namespace Microsoft.Build.UnitTests.BackEnd
{
    /// <summary>
    /// Tests for the NodePacketTranslators
    /// </summary>
<<<<<<< HEAD
    [TestFixture]
=======
>>>>>>> 3f8a403e
    public class NodePacketTranslator_Tests
    {
        /// <summary>
        /// Tests the SerializationMode property
        /// </summary>
<<<<<<< HEAD
        [Test]
=======
        [Fact]
>>>>>>> 3f8a403e
        public void TestSerializationMode()
        {
            MemoryStream stream = new MemoryStream();
            INodePacketTranslator translator = NodePacketTranslator.GetReadTranslator(stream, null);
            Assert.Equal(TranslationDirection.ReadFromStream, translator.Mode);

            translator = NodePacketTranslator.GetWriteTranslator(stream);
            Assert.Equal(TranslationDirection.WriteToStream, translator.Mode);
        }

        /// <summary>
        /// Tests serializing bools.
        /// </summary>
<<<<<<< HEAD
        [Test]
=======
        [Fact]
>>>>>>> 3f8a403e
        public void TestSerializeBool()
        {
            HelperTestSimpleType(false, true);
            HelperTestSimpleType(true, false);
        }

        /// <summary>
        /// Tests serializing bytes.
        /// </summary>
<<<<<<< HEAD
        [Test]
=======
        [Fact]
>>>>>>> 3f8a403e
        public void TestSerializeByte()
        {
            byte val = 0x55;
            HelperTestSimpleType((byte)0, val);
            HelperTestSimpleType(val, (byte)0);
        }

        /// <summary>
        /// Tests serializing shorts.
        /// </summary>
<<<<<<< HEAD
        [Test]
=======
        [Fact]
>>>>>>> 3f8a403e
        public void TestSerializeShort()
        {
            short val = 0x55AA;
            HelperTestSimpleType((short)0, val);
            HelperTestSimpleType(val, (short)0);
        }

        /// <summary>
        /// Tests serializing ints.
        /// </summary>
<<<<<<< HEAD
        [Test]
=======
        [Fact]
>>>>>>> 3f8a403e
        public void TestSerializeInt()
        {
            int val = 0x55AA55AA;
            HelperTestSimpleType((int)0, val);
            HelperTestSimpleType(val, (int)0);
        }

        /// <summary>
        /// Tests serializing strings.
        /// </summary>
<<<<<<< HEAD
        [Test]
=======
        [Fact]
>>>>>>> 3f8a403e
        public void TestSerializeString()
        {
            HelperTestSimpleType("foo", null);
            HelperTestSimpleType("", null);
            HelperTestSimpleType(null, null);
        }

        /// <summary>
        /// Tests serializing string arrays.
        /// </summary>
<<<<<<< HEAD
        [Test]
=======
        [Fact]
>>>>>>> 3f8a403e
        public void TestSerializeStringArray()
        {
            HelperTestArray(new string[] { }, StringComparer.Ordinal);
            HelperTestArray(new string[] { "foo", "bar" }, StringComparer.Ordinal);
            HelperTestArray(null, StringComparer.Ordinal);
        }

        /// <summary>
        /// Tests serializing string arrays.
        /// </summary>
<<<<<<< HEAD
        [Test]
=======
        [Fact]
>>>>>>> 3f8a403e
        public void TestSerializeStringList()
        {
            HelperTestList(new List<string>(), StringComparer.Ordinal);
            List<string> twoItems = new List<string>(2);
            twoItems.Add("foo");
            twoItems.Add("bar");
            HelperTestList(twoItems, StringComparer.Ordinal);
            HelperTestList(null, StringComparer.Ordinal);
        }

        /// <summary>
        /// Tests serializing DateTimes.
        /// </summary>
<<<<<<< HEAD
        [Test]
=======
        [Fact]
>>>>>>> 3f8a403e
        public void TestSerializeDateTime()
        {
            HelperTestSimpleType(new DateTime(), DateTime.Now);
            HelperTestSimpleType(DateTime.Now, new DateTime());
        }

        /// <summary>
        /// Tests serializing enums.
        /// </summary>
        public void TestSerializeEnum()
        {
            TranslationDirection value = TranslationDirection.ReadFromStream;
            TranslationHelpers.GetWriteTranslator().TranslateEnum(ref value, (int)value);

            TranslationDirection deserializedValue = TranslationDirection.WriteToStream;
            TranslationHelpers.GetReadTranslator().TranslateEnum(ref deserializedValue, (int)deserializedValue);

            Assert.Equal(value, deserializedValue);
        }

        /// <summary>
        /// Tests serializing using the DotNet serializer.
        /// </summary>
<<<<<<< HEAD
        [Test]
=======
        [Fact]
>>>>>>> 3f8a403e
        public void TestSerializeDotNet()
        {
            ArgumentNullException value = new ArgumentNullException("The argument was null", new InsufficientMemoryException());
            TranslationHelpers.GetWriteTranslator().TranslateDotNet(ref value);

            ArgumentNullException deserializedValue = null;
            TranslationHelpers.GetReadTranslator().TranslateDotNet(ref deserializedValue);

            Assert.True(TranslationHelpers.CompareExceptions(value, deserializedValue));
        }

        /// <summary>
        /// Tests serializing using the DotNet serializer passing in null.
        /// </summary>
<<<<<<< HEAD
        [Test]
=======
        [Fact]
>>>>>>> 3f8a403e
        public void TestSerializeDotNetNull()
        {
            ArgumentNullException value = null;
            TranslationHelpers.GetWriteTranslator().TranslateDotNet(ref value);

            ArgumentNullException deserializedValue = null;
            TranslationHelpers.GetReadTranslator().TranslateDotNet(ref deserializedValue);

            Assert.True(TranslationHelpers.CompareExceptions(value, deserializedValue));
        }

        /// <summary>
        /// Tests serializing an object with a default constructor.
        /// </summary>
<<<<<<< HEAD
        [Test]
=======
        [Fact]
>>>>>>> 3f8a403e
        public void TestSerializeINodePacketSerializable()
        {
            DerivedClass value = new DerivedClass(1, 2);
            TranslationHelpers.GetWriteTranslator().Translate(ref value);

            DerivedClass deserializedValue = null;
            TranslationHelpers.GetReadTranslator().Translate(ref deserializedValue);

            Assert.Equal(value.BaseValue, deserializedValue.BaseValue);
            Assert.Equal(value.DerivedValue, deserializedValue.DerivedValue);
        }

        /// <summary>
        /// Tests serializing an object with a default constructor passed as null.
        /// </summary>
<<<<<<< HEAD
        [Test]
=======
        [Fact]
>>>>>>> 3f8a403e
        public void TestSerializeINodePacketSerializableNull()
        {
            DerivedClass value = null;
            TranslationHelpers.GetWriteTranslator().Translate(ref value);

            DerivedClass deserializedValue = null;
            TranslationHelpers.GetReadTranslator().Translate(ref deserializedValue);

            Assert.Equal(value, deserializedValue);
        }

        /// <summary>
        /// Tests serializing an object requiring a factory to construct.
        /// </summary>
<<<<<<< HEAD
        [Test]
=======
        [Fact]
>>>>>>> 3f8a403e
        public void TestSerializeWithFactory()
        {
            BaseClass value = new BaseClass(1);
            TranslationHelpers.GetWriteTranslator().Translate(ref value, BaseClass.FactoryForDeserialization);

            BaseClass deserializedValue = null;
            TranslationHelpers.GetReadTranslator().Translate(ref deserializedValue, BaseClass.FactoryForDeserialization);

            Assert.Equal(value.BaseValue, deserializedValue.BaseValue);
        }

        /// <summary>
        /// Tests serializing an object requiring a factory to construct, passing null for the value.
        /// </summary>
<<<<<<< HEAD
        [Test]
=======
        [Fact]
>>>>>>> 3f8a403e
        public void TestSerializeWithFactoryNull()
        {
            BaseClass value = null;
            TranslationHelpers.GetWriteTranslator().Translate(ref value, BaseClass.FactoryForDeserialization);

            BaseClass deserializedValue = null;
            TranslationHelpers.GetReadTranslator().Translate(ref deserializedValue, BaseClass.FactoryForDeserialization);

            Assert.Equal(value, deserializedValue);
        }

        /// <summary>
        /// Tests serializing an array of objects with default constructors.
        /// </summary>
<<<<<<< HEAD
        [Test]
=======
        [Fact]
>>>>>>> 3f8a403e
        public void TestSerializeArray()
        {
            DerivedClass[] value = new DerivedClass[] { new DerivedClass(1, 2), new DerivedClass(3, 4) };
            TranslationHelpers.GetWriteTranslator().TranslateArray(ref value);

            DerivedClass[] deserializedValue = null;
            TranslationHelpers.GetReadTranslator().TranslateArray(ref deserializedValue);

            Assert.True(TranslationHelpers.CompareCollections(value, deserializedValue, DerivedClass.Comparer));
        }

        /// <summary>
        /// Tests serializing an array of objects with default constructors, passing null for the array.
        /// </summary>
<<<<<<< HEAD
        [Test]
=======
        [Fact]
>>>>>>> 3f8a403e
        public void TestSerializeArrayNull()
        {
            DerivedClass[] value = null;
            TranslationHelpers.GetWriteTranslator().TranslateArray(ref value);

            DerivedClass[] deserializedValue = null;
            TranslationHelpers.GetReadTranslator().TranslateArray(ref deserializedValue);

            Assert.True(TranslationHelpers.CompareCollections(value, deserializedValue, DerivedClass.Comparer));
        }

        /// <summary>
        /// Tests serializing an array of objects requiring factories to construct.
        /// </summary>
<<<<<<< HEAD
        [Test]
=======
        [Fact]
>>>>>>> 3f8a403e
        public void TestSerializeArrayWithFactory()
        {
            BaseClass[] value = new BaseClass[] { new BaseClass(1), new BaseClass(2) };
            TranslationHelpers.GetWriteTranslator().TranslateArray(ref value, BaseClass.FactoryForDeserialization);

            BaseClass[] deserializedValue = null;
            TranslationHelpers.GetReadTranslator().TranslateArray(ref deserializedValue, BaseClass.FactoryForDeserialization);

            Assert.True(TranslationHelpers.CompareCollections(value, deserializedValue, BaseClass.Comparer));
        }

        /// <summary>
        /// Tests serializing an array of objects requiring factories to construct, passing null for the array.
        /// </summary>
<<<<<<< HEAD
        [Test]
=======
        [Fact]
>>>>>>> 3f8a403e
        public void TestSerializeArrayWithFactoryNull()
        {
            BaseClass[] value = null;
            TranslationHelpers.GetWriteTranslator().TranslateArray(ref value, BaseClass.FactoryForDeserialization);

            BaseClass[] deserializedValue = null;
            TranslationHelpers.GetReadTranslator().TranslateArray(ref deserializedValue, BaseClass.FactoryForDeserialization);

            Assert.True(TranslationHelpers.CompareCollections(value, deserializedValue, BaseClass.Comparer));
        }

        /// <summary>
        /// Tests serializing a dictionary of { string, string }
        /// </summary>
<<<<<<< HEAD
        [Test]
=======
        [Fact]
>>>>>>> 3f8a403e
        public void TestSerializeDictionaryStringString()
        {
            Dictionary<string, string> value = new Dictionary<string, string>(StringComparer.OrdinalIgnoreCase);
            value["foo"] = "bar";
            value["alpha"] = "omega";

            TranslationHelpers.GetWriteTranslator().TranslateDictionary(ref value, StringComparer.OrdinalIgnoreCase);

            Dictionary<string, string> deserializedValue = null;
            TranslationHelpers.GetReadTranslator().TranslateDictionary(ref deserializedValue, StringComparer.OrdinalIgnoreCase);

            Assert.Equal(value.Count, deserializedValue.Count);
            Assert.Equal(value["foo"], deserializedValue["foo"]);
            Assert.Equal(value["alpha"], deserializedValue["alpha"]);
            Assert.Equal(value["FOO"], deserializedValue["FOO"]);
        }

        /// <summary>
        /// Tests serializing a dictionary of { string, string }, passing null.
        /// </summary>
<<<<<<< HEAD
        [Test]
=======
        [Fact]
>>>>>>> 3f8a403e
        public void TestSerializeDictionaryStringStringNull()
        {
            Dictionary<string, string> value = null;

            TranslationHelpers.GetWriteTranslator().TranslateDictionary(ref value, StringComparer.OrdinalIgnoreCase);

            Dictionary<string, string> deserializedValue = null;
            TranslationHelpers.GetReadTranslator().TranslateDictionary(ref deserializedValue, StringComparer.OrdinalIgnoreCase);

            Assert.Equal(value, deserializedValue);
        }

        /// <summary>
        /// Tests serializing a dictionary of { string, T } where T requires a factory to construct and the dictionary
        /// requires a KeyComparer initializer.
        /// </summary>
<<<<<<< HEAD
        [Test]
=======
        [Fact]
>>>>>>> 3f8a403e
        public void TestSerializeDictionaryStringT()
        {
            Dictionary<string, BaseClass> value = new Dictionary<string, BaseClass>(StringComparer.OrdinalIgnoreCase);
            value["foo"] = new BaseClass(1);
            value["alpha"] = new BaseClass(2);

            TranslationHelpers.GetWriteTranslator().TranslateDictionary(ref value, StringComparer.OrdinalIgnoreCase, BaseClass.FactoryForDeserialization);

            Dictionary<string, BaseClass> deserializedValue = null;
            TranslationHelpers.GetReadTranslator().TranslateDictionary(ref deserializedValue, StringComparer.OrdinalIgnoreCase, BaseClass.FactoryForDeserialization);

            Assert.Equal(value.Count, deserializedValue.Count);
            Assert.Equal(BaseClass.Comparer.Compare(value["foo"], deserializedValue["foo"]), 0);
            Assert.Equal(BaseClass.Comparer.Compare(value["alpha"], deserializedValue["alpha"]), 0);
            Assert.Equal(BaseClass.Comparer.Compare(value["FOO"], deserializedValue["FOO"]), 0);
        }

        /// <summary>
        /// Tests serializing a dictionary of { string, T } where T requires a factory to construct and the dictionary
        /// requires a KeyComparer initializer, passing null for the dictionary.
        /// </summary>
<<<<<<< HEAD
        [Test]
=======
        [Fact]
>>>>>>> 3f8a403e
        public void TestSerializeDictionaryStringTNull()
        {
            Dictionary<string, BaseClass> value = null;

            TranslationHelpers.GetWriteTranslator().TranslateDictionary(ref value, StringComparer.OrdinalIgnoreCase, BaseClass.FactoryForDeserialization);

            Dictionary<string, BaseClass> deserializedValue = null;
            TranslationHelpers.GetReadTranslator().TranslateDictionary(ref deserializedValue, StringComparer.OrdinalIgnoreCase, BaseClass.FactoryForDeserialization);

            Assert.Equal(value, deserializedValue);
        }

        /// <summary>
        /// Tests serializing a dictionary of { string, T } where T requires a factory to construct and the dictionary
        /// has a default constructor.
        /// </summary>
<<<<<<< HEAD
        [Test]
=======
        [Fact]
>>>>>>> 3f8a403e
        public void TestSerializeDictionaryStringTNoComparer()
        {
            Dictionary<string, BaseClass> value = new Dictionary<string, BaseClass>();
            value["foo"] = new BaseClass(1);
            value["alpha"] = new BaseClass(2);

            TranslationHelpers.GetWriteTranslator().TranslateDictionary<Dictionary<string, BaseClass>, BaseClass>(ref value, BaseClass.FactoryForDeserialization);

            Dictionary<string, BaseClass> deserializedValue = null;
            TranslationHelpers.GetReadTranslator().TranslateDictionary<Dictionary<string, BaseClass>, BaseClass>(ref deserializedValue, BaseClass.FactoryForDeserialization);

            Assert.Equal(value.Count, deserializedValue.Count);
            Assert.Equal(BaseClass.Comparer.Compare(value["foo"], deserializedValue["foo"]), 0);
            Assert.Equal(BaseClass.Comparer.Compare(value["alpha"], deserializedValue["alpha"]), 0);
            Assert.False(deserializedValue.ContainsKey("FOO"));
        }

        /// <summary>
        /// Tests serializing a dictionary of { string, T } where T requires a factory to construct and the dictionary
        /// has a default constructor, passing null for the dictionary.
        /// </summary>
<<<<<<< HEAD
        [Test]
=======
        [Fact]
>>>>>>> 3f8a403e
        public void TestSerializeDictionaryStringTNoComparerNull()
        {
            Dictionary<string, BaseClass> value = null;

            TranslationHelpers.GetWriteTranslator().TranslateDictionary<Dictionary<string, BaseClass>, BaseClass>(ref value, BaseClass.FactoryForDeserialization);

            Dictionary<string, BaseClass> deserializedValue = null;
            TranslationHelpers.GetReadTranslator().TranslateDictionary<Dictionary<string, BaseClass>, BaseClass>(ref deserializedValue, BaseClass.FactoryForDeserialization);

            Assert.Equal(value, deserializedValue);
        }

        /// <summary>
        /// Helper for bool serialization.
        /// </summary>
        private void HelperTestSimpleType(bool initialValue, bool deserializedInitialValue)
        {
            bool value = initialValue;
            TranslationHelpers.GetWriteTranslator().Translate(ref value);

            bool deserializedValue = deserializedInitialValue;
            TranslationHelpers.GetReadTranslator().Translate(ref deserializedValue);

            Assert.Equal(value, deserializedValue);
        }

        /// <summary>
        /// Helper for byte serialization.
        /// </summary>
        private void HelperTestSimpleType(byte initialValue, byte deserializedInitialValue)
        {
            byte value = initialValue;
            TranslationHelpers.GetWriteTranslator().Translate(ref value);

            byte deserializedValue = deserializedInitialValue;
            TranslationHelpers.GetReadTranslator().Translate(ref deserializedValue);

            Assert.Equal(value, deserializedValue);
        }

        /// <summary>
        /// Helper for short serialization.
        /// </summary>
        private void HelperTestSimpleType(short initialValue, short deserializedInitialValue)
        {
            short value = initialValue;
            TranslationHelpers.GetWriteTranslator().Translate(ref value);

            short deserializedValue = deserializedInitialValue;
            TranslationHelpers.GetReadTranslator().Translate(ref deserializedValue);

            Assert.Equal(value, deserializedValue);
        }

        /// <summary>
        /// Helper for int serialization.
        /// </summary>
        private void HelperTestSimpleType(int initialValue, int deserializedInitialValue)
        {
            int value = initialValue;
            TranslationHelpers.GetWriteTranslator().Translate(ref value);

            int deserializedValue = deserializedInitialValue;
            TranslationHelpers.GetReadTranslator().Translate(ref deserializedValue);

            Assert.Equal(value, deserializedValue);
        }

        /// <summary>
        /// Helper for string serialization.
        /// </summary>
        private void HelperTestSimpleType(string initialValue, string deserializedInitialValue)
        {
            string value = initialValue;
            TranslationHelpers.GetWriteTranslator().Translate(ref value);

            string deserializedValue = deserializedInitialValue;
            TranslationHelpers.GetReadTranslator().Translate(ref deserializedValue);

            Assert.Equal(value, deserializedValue);
        }

        /// <summary>
        /// Helper for DateTime serialization.
        /// </summary>
        private void HelperTestSimpleType(DateTime initialValue, DateTime deserializedInitialValue)
        {
            DateTime value = initialValue;
            TranslationHelpers.GetWriteTranslator().Translate(ref value);

            DateTime deserializedValue = deserializedInitialValue;
            TranslationHelpers.GetReadTranslator().Translate(ref deserializedValue);

            Assert.Equal(value, deserializedValue);
        }

        /// <summary>
        /// Helper for array serialization.
        /// </summary>
        private void HelperTestArray(string[] initialValue, IComparer<string> comparer)
        {
            string[] value = initialValue;
            TranslationHelpers.GetWriteTranslator().Translate(ref value);

            string[] deserializedValue = null;
            TranslationHelpers.GetReadTranslator().Translate(ref deserializedValue);

            Assert.True(TranslationHelpers.CompareCollections(value, deserializedValue, comparer));
        }

        /// <summary>
        /// Helper for list serialization.
        /// </summary>
        private void HelperTestList(List<string> initialValue, IComparer<string> comparer)
        {
            List<string> value = initialValue;
            TranslationHelpers.GetWriteTranslator().Translate(ref value);

            List<string> deserializedValue = null;
            TranslationHelpers.GetReadTranslator().Translate(ref deserializedValue);

            Assert.True(TranslationHelpers.CompareCollections(value, deserializedValue, comparer));
        }

        /// <summary>
        /// Base class for testing
        /// </summary>
        private class BaseClass : INodePacketTranslatable
        {
            /// <summary>
            /// A field.
            /// </summary>
            private int _baseValue;

            /// <summary>
            /// Constructor with value.
            /// </summary>
            public BaseClass(int val)
            {
                _baseValue = val;
            }

            /// <summary>
            /// Constructor
            /// </summary>
            protected BaseClass()
            {
            }

            /// <summary>
            /// Gets a comparer.
            /// </summary>
            static public IComparer<BaseClass> Comparer
            {
                get { return new BaseClassComparer(); }
            }

            /// <summary>
            /// Gets the value.
            /// </summary>
            public int BaseValue
            {
                get { return _baseValue; }
            }

            #region INodePacketTranslatable Members

            /// <summary>
            /// Factory for serialization.
            /// </summary>
            public static BaseClass FactoryForDeserialization(INodePacketTranslator translator)
            {
                BaseClass packet = new BaseClass();
                packet.Translate(translator);
                return packet;
            }

            /// <summary>
            /// Serializes the class.
            /// </summary>
            public virtual void Translate(INodePacketTranslator translator)
            {
                translator.Translate(ref _baseValue);
            }

            #endregion

            /// <summary>
            /// Comparer for BaseClass.
            /// </summary>
            private class BaseClassComparer : IComparer<BaseClass>
            {
                /// <summary>
                /// Constructor.
                /// </summary>
                public BaseClassComparer()
                {
                }

                #region IComparer<BaseClass> Members

                /// <summary>
                /// Compare two BaseClass objects.
                /// </summary>
                public int Compare(BaseClass x, BaseClass y)
                {
                    if (x._baseValue == y._baseValue)
                    {
                        return 0;
                    }

                    return -1;
                }
                #endregion
            }
        }

        /// <summary>
        /// Derived class for testing.
        /// </summary>
        private class DerivedClass : BaseClass
        {
            /// <summary>
            /// A field.
            /// </summary>
            private int _derivedValue;

            /// <summary>
            /// Default constructor.
            /// </summary>
            public DerivedClass()
            {
            }

            /// <summary>
            /// Constructor taking two values.
            /// </summary>
            public DerivedClass(int derivedValue, int baseValue)
                : base(baseValue)
            {
                _derivedValue = derivedValue;
            }

            /// <summary>
            /// Gets a comparer.
            /// </summary>
            static new public IComparer<DerivedClass> Comparer
            {
                get { return new DerivedClassComparer(); }
            }

            /// <summary>
            /// Returns the value.
            /// </summary>
            public int DerivedValue
            {
                get { return _derivedValue; }
            }

            #region INodePacketTranslatable Members

            /// <summary>
            /// Serializes the class.
            /// </summary>
            public override void Translate(INodePacketTranslator translator)
            {
                base.Translate(translator);
                translator.Translate(ref _derivedValue);
            }

            #endregion

            /// <summary>
            /// Comparer for DerivedClass.
            /// </summary>
            private class DerivedClassComparer : IComparer<DerivedClass>
            {
                /// <summary>
                /// Constructor
                /// </summary>
                public DerivedClassComparer()
                {
                }

                #region IComparer<DerivedClass> Members

                /// <summary>
                /// Compares two DerivedClass objects.
                /// </summary>
                public int Compare(DerivedClass x, DerivedClass y)
                {
                    if (x._derivedValue == y._derivedValue)
                    {
                        return BaseClass.Comparer.Compare(x, y);
                    }

                    return -1;
                }
                #endregion
            }
        }
    }
}<|MERGE_RESOLUTION|>--- conflicted
+++ resolved
@@ -1,4 +1,4 @@
-﻿// Copyright (c) Microsoft. All rights reserved.
+// Copyright (c) Microsoft. All rights reserved.
 // Licensed under the MIT license. See LICENSE file in the project root for full license information.
 //-----------------------------------------------------------------------
 // </copyright>
@@ -12,10 +12,6 @@
 using System.Collections.Generic;
 using System.Text.RegularExpressions;
 using System.Threading;
-<<<<<<< HEAD
-using NUnit.Framework;
-=======
->>>>>>> 3f8a403e
 using Microsoft.Build.Framework;
 using Microsoft.Build.Shared;
 using Microsoft.Build.Collections;
@@ -30,20 +26,12 @@
     /// <summary>
     /// Tests for the NodePacketTranslators
     /// </summary>
-<<<<<<< HEAD
-    [TestFixture]
-=======
->>>>>>> 3f8a403e
     public class NodePacketTranslator_Tests
     {
         /// <summary>
         /// Tests the SerializationMode property
         /// </summary>
-<<<<<<< HEAD
-        [Test]
-=======
-        [Fact]
->>>>>>> 3f8a403e
+        [Fact]
         public void TestSerializationMode()
         {
             MemoryStream stream = new MemoryStream();
@@ -57,11 +45,7 @@
         /// <summary>
         /// Tests serializing bools.
         /// </summary>
-<<<<<<< HEAD
-        [Test]
-=======
-        [Fact]
->>>>>>> 3f8a403e
+        [Fact]
         public void TestSerializeBool()
         {
             HelperTestSimpleType(false, true);
@@ -71,11 +55,7 @@
         /// <summary>
         /// Tests serializing bytes.
         /// </summary>
-<<<<<<< HEAD
-        [Test]
-=======
-        [Fact]
->>>>>>> 3f8a403e
+        [Fact]
         public void TestSerializeByte()
         {
             byte val = 0x55;
@@ -86,11 +66,7 @@
         /// <summary>
         /// Tests serializing shorts.
         /// </summary>
-<<<<<<< HEAD
-        [Test]
-=======
-        [Fact]
->>>>>>> 3f8a403e
+        [Fact]
         public void TestSerializeShort()
         {
             short val = 0x55AA;
@@ -101,11 +77,7 @@
         /// <summary>
         /// Tests serializing ints.
         /// </summary>
-<<<<<<< HEAD
-        [Test]
-=======
-        [Fact]
->>>>>>> 3f8a403e
+        [Fact]
         public void TestSerializeInt()
         {
             int val = 0x55AA55AA;
@@ -116,11 +88,7 @@
         /// <summary>
         /// Tests serializing strings.
         /// </summary>
-<<<<<<< HEAD
-        [Test]
-=======
-        [Fact]
->>>>>>> 3f8a403e
+        [Fact]
         public void TestSerializeString()
         {
             HelperTestSimpleType("foo", null);
@@ -131,11 +99,7 @@
         /// <summary>
         /// Tests serializing string arrays.
         /// </summary>
-<<<<<<< HEAD
-        [Test]
-=======
-        [Fact]
->>>>>>> 3f8a403e
+        [Fact]
         public void TestSerializeStringArray()
         {
             HelperTestArray(new string[] { }, StringComparer.Ordinal);
@@ -146,11 +110,7 @@
         /// <summary>
         /// Tests serializing string arrays.
         /// </summary>
-<<<<<<< HEAD
-        [Test]
-=======
-        [Fact]
->>>>>>> 3f8a403e
+        [Fact]
         public void TestSerializeStringList()
         {
             HelperTestList(new List<string>(), StringComparer.Ordinal);
@@ -164,11 +124,7 @@
         /// <summary>
         /// Tests serializing DateTimes.
         /// </summary>
-<<<<<<< HEAD
-        [Test]
-=======
-        [Fact]
->>>>>>> 3f8a403e
+        [Fact]
         public void TestSerializeDateTime()
         {
             HelperTestSimpleType(new DateTime(), DateTime.Now);
@@ -192,11 +148,7 @@
         /// <summary>
         /// Tests serializing using the DotNet serializer.
         /// </summary>
-<<<<<<< HEAD
-        [Test]
-=======
-        [Fact]
->>>>>>> 3f8a403e
+        [Fact]
         public void TestSerializeDotNet()
         {
             ArgumentNullException value = new ArgumentNullException("The argument was null", new InsufficientMemoryException());
@@ -211,11 +163,7 @@
         /// <summary>
         /// Tests serializing using the DotNet serializer passing in null.
         /// </summary>
-<<<<<<< HEAD
-        [Test]
-=======
-        [Fact]
->>>>>>> 3f8a403e
+        [Fact]
         public void TestSerializeDotNetNull()
         {
             ArgumentNullException value = null;
@@ -230,11 +178,7 @@
         /// <summary>
         /// Tests serializing an object with a default constructor.
         /// </summary>
-<<<<<<< HEAD
-        [Test]
-=======
-        [Fact]
->>>>>>> 3f8a403e
+        [Fact]
         public void TestSerializeINodePacketSerializable()
         {
             DerivedClass value = new DerivedClass(1, 2);
@@ -250,11 +194,7 @@
         /// <summary>
         /// Tests serializing an object with a default constructor passed as null.
         /// </summary>
-<<<<<<< HEAD
-        [Test]
-=======
-        [Fact]
->>>>>>> 3f8a403e
+        [Fact]
         public void TestSerializeINodePacketSerializableNull()
         {
             DerivedClass value = null;
@@ -269,11 +209,7 @@
         /// <summary>
         /// Tests serializing an object requiring a factory to construct.
         /// </summary>
-<<<<<<< HEAD
-        [Test]
-=======
-        [Fact]
->>>>>>> 3f8a403e
+        [Fact]
         public void TestSerializeWithFactory()
         {
             BaseClass value = new BaseClass(1);
@@ -288,11 +224,7 @@
         /// <summary>
         /// Tests serializing an object requiring a factory to construct, passing null for the value.
         /// </summary>
-<<<<<<< HEAD
-        [Test]
-=======
-        [Fact]
->>>>>>> 3f8a403e
+        [Fact]
         public void TestSerializeWithFactoryNull()
         {
             BaseClass value = null;
@@ -307,11 +239,7 @@
         /// <summary>
         /// Tests serializing an array of objects with default constructors.
         /// </summary>
-<<<<<<< HEAD
-        [Test]
-=======
-        [Fact]
->>>>>>> 3f8a403e
+        [Fact]
         public void TestSerializeArray()
         {
             DerivedClass[] value = new DerivedClass[] { new DerivedClass(1, 2), new DerivedClass(3, 4) };
@@ -326,11 +254,7 @@
         /// <summary>
         /// Tests serializing an array of objects with default constructors, passing null for the array.
         /// </summary>
-<<<<<<< HEAD
-        [Test]
-=======
-        [Fact]
->>>>>>> 3f8a403e
+        [Fact]
         public void TestSerializeArrayNull()
         {
             DerivedClass[] value = null;
@@ -345,11 +269,7 @@
         /// <summary>
         /// Tests serializing an array of objects requiring factories to construct.
         /// </summary>
-<<<<<<< HEAD
-        [Test]
-=======
-        [Fact]
->>>>>>> 3f8a403e
+        [Fact]
         public void TestSerializeArrayWithFactory()
         {
             BaseClass[] value = new BaseClass[] { new BaseClass(1), new BaseClass(2) };
@@ -364,11 +284,7 @@
         /// <summary>
         /// Tests serializing an array of objects requiring factories to construct, passing null for the array.
         /// </summary>
-<<<<<<< HEAD
-        [Test]
-=======
-        [Fact]
->>>>>>> 3f8a403e
+        [Fact]
         public void TestSerializeArrayWithFactoryNull()
         {
             BaseClass[] value = null;
@@ -383,11 +299,7 @@
         /// <summary>
         /// Tests serializing a dictionary of { string, string }
         /// </summary>
-<<<<<<< HEAD
-        [Test]
-=======
-        [Fact]
->>>>>>> 3f8a403e
+        [Fact]
         public void TestSerializeDictionaryStringString()
         {
             Dictionary<string, string> value = new Dictionary<string, string>(StringComparer.OrdinalIgnoreCase);
@@ -408,11 +320,7 @@
         /// <summary>
         /// Tests serializing a dictionary of { string, string }, passing null.
         /// </summary>
-<<<<<<< HEAD
-        [Test]
-=======
-        [Fact]
->>>>>>> 3f8a403e
+        [Fact]
         public void TestSerializeDictionaryStringStringNull()
         {
             Dictionary<string, string> value = null;
@@ -429,11 +337,7 @@
         /// Tests serializing a dictionary of { string, T } where T requires a factory to construct and the dictionary
         /// requires a KeyComparer initializer.
         /// </summary>
-<<<<<<< HEAD
-        [Test]
-=======
-        [Fact]
->>>>>>> 3f8a403e
+        [Fact]
         public void TestSerializeDictionaryStringT()
         {
             Dictionary<string, BaseClass> value = new Dictionary<string, BaseClass>(StringComparer.OrdinalIgnoreCase);
@@ -455,11 +359,7 @@
         /// Tests serializing a dictionary of { string, T } where T requires a factory to construct and the dictionary
         /// requires a KeyComparer initializer, passing null for the dictionary.
         /// </summary>
-<<<<<<< HEAD
-        [Test]
-=======
-        [Fact]
->>>>>>> 3f8a403e
+        [Fact]
         public void TestSerializeDictionaryStringTNull()
         {
             Dictionary<string, BaseClass> value = null;
@@ -476,11 +376,7 @@
         /// Tests serializing a dictionary of { string, T } where T requires a factory to construct and the dictionary
         /// has a default constructor.
         /// </summary>
-<<<<<<< HEAD
-        [Test]
-=======
-        [Fact]
->>>>>>> 3f8a403e
+        [Fact]
         public void TestSerializeDictionaryStringTNoComparer()
         {
             Dictionary<string, BaseClass> value = new Dictionary<string, BaseClass>();
@@ -502,11 +398,7 @@
         /// Tests serializing a dictionary of { string, T } where T requires a factory to construct and the dictionary
         /// has a default constructor, passing null for the dictionary.
         /// </summary>
-<<<<<<< HEAD
-        [Test]
-=======
-        [Fact]
->>>>>>> 3f8a403e
+        [Fact]
         public void TestSerializeDictionaryStringTNoComparerNull()
         {
             Dictionary<string, BaseClass> value = null;
