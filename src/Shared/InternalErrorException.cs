﻿// Copyright (c) Microsoft. All rights reserved.
// Licensed under the MIT license. See LICENSE file in the project root for full license information.
//-----------------------------------------------------------------------
// </copyright>
// <summary> Exception to be thrown whenever an assumption we have made 
//           in the code turns out to be false.</summary>
//-----------------------------------------------------------------------

using System;
using System.Diagnostics;
using System.IO;
using System.Linq;
#if FEATURE_BINARY_SERIALIZATION
using System.Runtime.Serialization;
#endif

namespace Microsoft.Build.Shared
{
    /// <summary>
    /// This exception is to be thrown whenever an assumption we have made in the code turns out to be false. Thus, if this
    /// exception ever gets thrown, it is because of a bug in our own code, not because of something the user or project author
    /// did wrong.
    /// 
    /// !~!~!~!~!~!~!~!~!~!~!~!~!~!~!~!~!~!~!~!~!~!~!~!~!~!~!~!~!~!~!~!~!~!~!~!~!~!~!~!~!~!~!~!~!~!~!~!~!~!~!~!~!~!~!~!~!~!~!~
    /// WARNING: When this file is shared into multiple assemblies each assembly will view this as a different type.
    ///          Don't throw this exception from one assembly and catch it in another.
    /// !~!~!~!~!~!~!~!~!~!~!~!~!~!~!~!~!~!~!~!~!~!~!~!~!~!~!~!~!~!~!~!~!~!~!~!~!~!~!~!~!~!~!~!~!~!~!~!~!~!~!~!~!~!~!~!~!~!~!~
    ///     
    /// </summary>
#if FEATURE_BINARY_SERIALIZATION
    [Serializable]
#endif
    internal sealed class InternalErrorException : Exception
    {
        /// <summary>
        /// Default constructor.
        /// SHOULD ONLY BE CALLED BY DESERIALIZER. 
        /// SUPPLY A MESSAGE INSTEAD.
        /// </summary>
        internal InternalErrorException() : base()
        {
            // do nothing
        }

        /// <summary>
        /// Creates an instance of this exception using the given message.
        /// </summary>
        internal InternalErrorException
        (
            String message
        ) :
            base("MSB0001: Internal MSBuild Error: " + message)
        {
            ConsiderDebuggerLaunch(message, null);
        }

        /// <summary>
        /// Creates an instance of this exception using the given message and inner exception.
        /// Adds the inner exception's details to the exception message because most bug reporters don't bother
        /// to provide the inner exception details which is typically what we care about.
        /// </summary>
        internal InternalErrorException
        (
            String message,
            Exception innerException
        ) :
            base("MSB0001: Internal MSBuild Error: " + message + (innerException == null ? String.Empty : ("\n=============\n" + innerException.ToString() + "\n\n")), innerException)
        {
            ConsiderDebuggerLaunch(message, innerException);
        }

#if FEATURE_BINARY_SERIALIZATION
        #region Serialization (update when adding new class members)

        /// <summary>
        /// Private constructor used for (de)serialization. The constructor is private as this class is sealed
        /// If we ever add new members to this class, we'll need to update this.
        /// </summary>
        private InternalErrorException(SerializationInfo info, StreamingContext context)
            : base(info, context)
        {
            // Do nothing: no fields
        }

        // Base implementation of GetObjectData() is sufficient; we have no fields
        #endregion
#endif

        #region ConsiderDebuggerLaunch
        /// <summary>
        /// A fatal internal error due to a bug has occurred. Give the dev a chance to debug it, if possible.
        /// 
        /// Will in all cases launch the debugger, if the environment variable "MSBUILDLAUNCHDEBUGGER" is set.
        /// 
        /// In DEBUG build, will always launch the debugger, unless we are in razzle (_NTROOT is set) or in NUnit,
        /// or MSBUILDDONOTLAUNCHDEBUGGER is set (that could be useful in suite runs).
        /// We don't launch in retail or LKG so builds don't jam; they get a callstack, and continue or send a mail, etc.
        /// We don't launch in NUnit as tests often intentionally cause InternalErrorExceptions.
        /// 
        /// Because we only call this method from this class, just before throwing an InternalErrorException, there is 
        /// no danger that this suppression will cause a bug to only manifest itself outside NUnit
        /// (which would be most unfortunate!). Do not make this non-private.
        /// 
        /// Unfortunately NUnit can't handle unhandled exceptions like InternalErrorException on anything other than
        /// the main test thread. However, there's still a callstack displayed before it quits.
        /// 
        /// If it is going to launch the debugger, it first does a Debug.Fail to give information about what needs to
        /// be debugged -- the exception hasn't been thrown yet. This automatically displays the current callstack.
        /// </summary>
        private static void ConsiderDebuggerLaunch(string message, Exception innerException)
        {
            string innerMessage = (innerException == null) ? String.Empty : innerException.ToString();

            if (Environment.GetEnvironmentVariable("MSBUILDLAUNCHDEBUGGER") != null)
            {
                LaunchDebugger(message, innerMessage);
                return;
            }

#if DEBUG
            if (!RunningTests() && Environment.GetEnvironmentVariable("MSBUILDDONOTLAUNCHDEBUGGER") == null
                && Environment.GetEnvironmentVariable("_NTROOT") == null)
            {
                LaunchDebugger(message, innerMessage);
                return;
            }
#endif
        }

        private static void LaunchDebugger(string message, string innerMessage)
        {
#if FEATURE_DEBUG_LAUNCH
            Debug.Fail(message, innerMessage);
            Debugger.Launch();
#else
            Console.WriteLine("MSBuild Failure: " + message);    
            if (!string.IsNullOrEmpty(innerMessage))
            {
                Console.WriteLine(innerMessage);
            }
            Console.WriteLine("Waiting for debugger to attach to process: " + Process.GetCurrentProcess().Id);
            while (!Debugger.IsAttached)
            {
                System.Threading.Thread.Sleep(100);
            }
#endif
        }
        #endregion

        private static bool RunningTests()
        {
            // Copied logic from BuildEnvironmentHelper. Removed reference for single use due
            // to additional dependencies. Update both if needed.
            string[] testRunners =
            {
                "XUNIT", "NUNIT", "MSTEST", "VSTEST", "TASKRUNNER", "VSTESTHOST", "QTAGENT32",
                "CONCURRENT", "RESHARPER", "MDHOST", "TE.PROCESSHOST"
            };

<<<<<<< HEAD
            // Check if our current process name is in the list of own test runners
            return
#if FEATURE_GET_COMMANDLINE
                IsProcessInList(Environment.GetCommandLineArgs()[0], testRunners) ||
#endif
                IsProcessInList(Process.GetCurrentProcess().MainModule.FileName, testRunners);
=======
            string[] testAssemblies =
            {
                "Microsoft.Build.Tasks.UnitTests", "Microsoft.Build.Engine.UnitTests",
                "Microsoft.Build.Utilities.UnitTests", "Microsoft.Build.CommandLine.UnitTests",
                "Microsoft.Build.Engine.OM.UnitTests", "Microsoft.Build.Framework.UnitTests"
            };
            var processNameCommandLine = Environment.GetCommandLineArgs()[0];
            var processNameCurrentProcess = Process.GetCurrentProcess().MainModule.FileName;

            // First check if we're running in a known test runner.
            if (IsProcessInList(processNameCommandLine, testRunners) ||
                IsProcessInList(processNameCurrentProcess, testRunners))
            {
                // If we are, then ensure we're running MSBuild's tests by seeing if any of our assemblies are loaded.
                foreach (var assembly in AppDomain.CurrentDomain.GetAssemblies())
                {
                    if (testAssemblies.Any(item => item.Equals(assembly.GetName().Name, StringComparison.InvariantCultureIgnoreCase)))
                        return true;
                }
            }

            return false;
>>>>>>> 1fde3a24
        }

        private static bool IsProcessInList(string processName, string[] processList)
        {
            return processList.Any(s => Path.GetFileNameWithoutExtension(processName)?.IndexOf(s, StringComparison.OrdinalIgnoreCase) >= 0);
        }
    }
}<|MERGE_RESOLUTION|>--- conflicted
+++ resolved
@@ -157,37 +157,37 @@
                 "CONCURRENT", "RESHARPER", "MDHOST", "TE.PROCESSHOST"
             };
 
-<<<<<<< HEAD
-            // Check if our current process name is in the list of own test runners
-            return
-#if FEATURE_GET_COMMANDLINE
-                IsProcessInList(Environment.GetCommandLineArgs()[0], testRunners) ||
-#endif
-                IsProcessInList(Process.GetCurrentProcess().MainModule.FileName, testRunners);
-=======
             string[] testAssemblies =
             {
                 "Microsoft.Build.Tasks.UnitTests", "Microsoft.Build.Engine.UnitTests",
                 "Microsoft.Build.Utilities.UnitTests", "Microsoft.Build.CommandLine.UnitTests",
                 "Microsoft.Build.Engine.OM.UnitTests", "Microsoft.Build.Framework.UnitTests"
             };
+
+#if FEATURE_GET_COMMANDLINE
             var processNameCommandLine = Environment.GetCommandLineArgs()[0];
+#else
+            string processNameCommandLine = null;
+#endif
             var processNameCurrentProcess = Process.GetCurrentProcess().MainModule.FileName;
 
             // First check if we're running in a known test runner.
             if (IsProcessInList(processNameCommandLine, testRunners) ||
                 IsProcessInList(processNameCurrentProcess, testRunners))
             {
+#if FEATURE_APPDOMAIN
                 // If we are, then ensure we're running MSBuild's tests by seeing if any of our assemblies are loaded.
                 foreach (var assembly in AppDomain.CurrentDomain.GetAssemblies())
                 {
                     if (testAssemblies.Any(item => item.Equals(assembly.GetName().Name, StringComparison.InvariantCultureIgnoreCase)))
                         return true;
                 }
+#else
+                return true;
+#endif
             }
 
             return false;
->>>>>>> 1fde3a24
         }
 
         private static bool IsProcessInList(string processName, string[] processList)
