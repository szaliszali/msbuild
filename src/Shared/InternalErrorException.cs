﻿// Copyright (c) Microsoft. All rights reserved.
// Licensed under the MIT license. See LICENSE file in the project root for full license information.
//-----------------------------------------------------------------------
// </copyright>
// <summary> Exception to be thrown whenever an assumption we have made 
//           in the code turns out to be false.</summary>
//-----------------------------------------------------------------------

using System;
using System.Diagnostics;
<<<<<<< HEAD
#if FEATURE_BINARY_SERIALIZATION
=======
using System.IO;
using System.Linq;
using System.Security.Permissions; // for SecurityPermissionAttribute
>>>>>>> 68b96728
using System.Runtime.Serialization;
#endif

namespace Microsoft.Build.Shared
{
    /// <summary>
    /// This exception is to be thrown whenever an assumption we have made in the code turns out to be false. Thus, if this
    /// exception ever gets thrown, it is because of a bug in our own code, not because of something the user or project author
    /// did wrong.
    /// 
    /// !~!~!~!~!~!~!~!~!~!~!~!~!~!~!~!~!~!~!~!~!~!~!~!~!~!~!~!~!~!~!~!~!~!~!~!~!~!~!~!~!~!~!~!~!~!~!~!~!~!~!~!~!~!~!~!~!~!~!~
    /// WARNING: When this file is shared into multiple assemblies each assembly will view this as a different type.
    ///          Don't throw this exception from one assembly and catch it in another.
    /// !~!~!~!~!~!~!~!~!~!~!~!~!~!~!~!~!~!~!~!~!~!~!~!~!~!~!~!~!~!~!~!~!~!~!~!~!~!~!~!~!~!~!~!~!~!~!~!~!~!~!~!~!~!~!~!~!~!~!~
    ///     
    /// </summary>
#if FEATURE_BINARY_SERIALIZATION
    [Serializable]
#endif
    internal sealed class InternalErrorException : Exception
    {
        /// <summary>
        /// Default constructor.
        /// SHOULD ONLY BE CALLED BY DESERIALIZER. 
        /// SUPPLY A MESSAGE INSTEAD.
        /// </summary>
        internal InternalErrorException() : base()
        {
            // do nothing
        }

        /// <summary>
        /// Creates an instance of this exception using the given message.
        /// </summary>
        internal InternalErrorException
        (
            String message
        ) :
            base("MSB0001: Internal MSBuild Error: " + message)
        {
            ConsiderDebuggerLaunch(message, null);
        }

        /// <summary>
        /// Creates an instance of this exception using the given message and inner exception.
        /// Adds the inner exception's details to the exception message because most bug reporters don't bother
        /// to provide the inner exception details which is typically what we care about.
        /// </summary>
        internal InternalErrorException
        (
            String message,
            Exception innerException
        ) :
            base("MSB0001: Internal MSBuild Error: " + message + (innerException == null ? String.Empty : ("\n=============\n" + innerException.ToString() + "\n\n")), innerException)
        {
            ConsiderDebuggerLaunch(message, innerException);
        }

#if FEATURE_BINARY_SERIALIZATION
        #region Serialization (update when adding new class members)

        /// <summary>
        /// Private constructor used for (de)serialization. The constructor is private as this class is sealed
        /// If we ever add new members to this class, we'll need to update this.
        /// </summary>
        private InternalErrorException(SerializationInfo info, StreamingContext context)
            : base(info, context)
        {
            // Do nothing: no fields
        }

        // Base implementation of GetObjectData() is sufficient; we have no fields
        #endregion
#endif

        #region ConsiderDebuggerLaunch
        /// <summary>
        /// A fatal internal error due to a bug has occurred. Give the dev a chance to debug it, if possible.
        /// 
        /// Will in all cases launch the debugger, if the environment variable "MSBUILDLAUNCHDEBUGGER" is set.
        /// 
        /// In DEBUG build, will always launch the debugger, unless we are in razzle (_NTROOT is set) or in NUnit,
        /// or MSBUILDDONOTLAUNCHDEBUGGER is set (that could be useful in suite runs).
        /// We don't launch in retail or LKG so builds don't jam; they get a callstack, and continue or send a mail, etc.
        /// We don't launch in NUnit as tests often intentionally cause InternalErrorExceptions.
        /// 
        /// Because we only call this method from this class, just before throwing an InternalErrorException, there is 
        /// no danger that this suppression will cause a bug to only manifest itself outside NUnit
        /// (which would be most unfortunate!). Do not make this non-private.
        /// 
        /// Unfortunately NUnit can't handle unhandled exceptions like InternalErrorException on anything other than
        /// the main test thread. However, there's still a callstack displayed before it quits.
        /// 
        /// If it is going to launch the debugger, it first does a Debug.Fail to give information about what needs to
        /// be debugged -- the exception hasn't been thrown yet. This automatically displays the current callstack.
        /// </summary>
        private static void ConsiderDebuggerLaunch(string message, Exception innerException)
        {
            string innerMessage = (innerException == null) ? String.Empty : innerException.ToString();

            if (Environment.GetEnvironmentVariable("MSBUILDLAUNCHDEBUGGER") != null)
            {
                LaunchDebugger(message, innerMessage);
                return;
            }

#if DEBUG
            if (!BuildEnvironmentHelper.Instance.RunningTests && Environment.GetEnvironmentVariable("MSBUILDDONOTLAUNCHDEBUGGER") == null
                && Environment.GetEnvironmentVariable("_NTROOT") == null)
            {
<<<<<<< HEAD
                LaunchDebugger(message, innerMessage);
                return;
            }
#endif
        }

        private static void LaunchDebugger(string message, string innerMessage)
        {
#if FEATURE_DEBUG_LAUNCH
            Debug.Fail(message, innerMessage);
            Debugger.Launch();
#else
            Console.WriteLine("MSBuild Failure: " + message);    
            if (!string.IsNullOrEmpty(innerMessage))
            {
                Console.WriteLine(innerMessage);
            }
            Console.WriteLine("Waiting for debugger to attach to process: " + Process.GetCurrentProcess().Id);
            while (!Debugger.IsAttached)
            {
                System.Threading.Thread.Sleep(100);
=======
                if (!RunningTests())
                {
                    if (Environment.GetEnvironmentVariable("_NTROOT") == null)
                    {
                        Debug.Fail(message, innerMessage);
                        Debugger.Launch();
                        return;
                    }
                }
>>>>>>> 68b96728
            }
#endif
        }
        #endregion

        private static bool RunningTests()
        {
            // Copied logic from BuildEnvironmentHelper. Removed reference for single use due
            // to additional dependencies. Update both if needed.
            string[] testRunners =
            {
                "XUNIT", "NUNIT", "MSTEST", "VSTEST", "TASKRUNNER", "VSTESTHOST", "QTAGENT32",
                "CONCURRENT", "RESHARPER", "MDHOST", "TE.PROCESSHOST"
            };

            // Check if our current process name is in the list of own test runners
            return IsProcessInList(Environment.GetCommandLineArgs()[0], testRunners) ||
                   IsProcessInList(Process.GetCurrentProcess().MainModule.FileName, testRunners);
        }

        private static bool IsProcessInList(string processName, string[] processList)
        {
            return processList.Any(s => Path.GetFileNameWithoutExtension(processName)?.IndexOf(s, StringComparison.InvariantCultureIgnoreCase) >= 0);
        }
    }
}<|MERGE_RESOLUTION|>--- conflicted
+++ resolved
@@ -8,13 +8,9 @@
 
 using System;
 using System.Diagnostics;
-<<<<<<< HEAD
-#if FEATURE_BINARY_SERIALIZATION
-=======
 using System.IO;
 using System.Linq;
-using System.Security.Permissions; // for SecurityPermissionAttribute
->>>>>>> 68b96728
+#if FEATURE_BINARY_SERIALIZATION
 using System.Runtime.Serialization;
 #endif
 
@@ -122,10 +118,9 @@
             }
 
 #if DEBUG
-            if (!BuildEnvironmentHelper.Instance.RunningTests && Environment.GetEnvironmentVariable("MSBUILDDONOTLAUNCHDEBUGGER") == null
+            if (!RunningTests() && Environment.GetEnvironmentVariable("MSBUILDDONOTLAUNCHDEBUGGER") == null
                 && Environment.GetEnvironmentVariable("_NTROOT") == null)
             {
-<<<<<<< HEAD
                 LaunchDebugger(message, innerMessage);
                 return;
             }
@@ -147,17 +142,6 @@
             while (!Debugger.IsAttached)
             {
                 System.Threading.Thread.Sleep(100);
-=======
-                if (!RunningTests())
-                {
-                    if (Environment.GetEnvironmentVariable("_NTROOT") == null)
-                    {
-                        Debug.Fail(message, innerMessage);
-                        Debugger.Launch();
-                        return;
-                    }
-                }
->>>>>>> 68b96728
             }
 #endif
         }
@@ -174,13 +158,16 @@
             };
 
             // Check if our current process name is in the list of own test runners
-            return IsProcessInList(Environment.GetCommandLineArgs()[0], testRunners) ||
-                   IsProcessInList(Process.GetCurrentProcess().MainModule.FileName, testRunners);
+            return
+#if FEATURE_GET_COMMANDLINE
+                IsProcessInList(Environment.GetCommandLineArgs()[0], testRunners) ||
+#endif
+                IsProcessInList(Process.GetCurrentProcess().MainModule.FileName, testRunners);
         }
 
         private static bool IsProcessInList(string processName, string[] processList)
         {
-            return processList.Any(s => Path.GetFileNameWithoutExtension(processName)?.IndexOf(s, StringComparison.InvariantCultureIgnoreCase) >= 0);
+            return processList.Any(s => Path.GetFileNameWithoutExtension(processName)?.IndexOf(s, StringComparison.OrdinalIgnoreCase) >= 0);
         }
     }
 }