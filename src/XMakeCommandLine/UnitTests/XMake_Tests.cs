﻿// Copyright (c) Microsoft. All rights reserved.
// Licensed under the MIT license. See LICENSE file in the project root for full license information.

using System;
using System.Collections;
using System.Collections.Generic;
using System.Diagnostics;
using System.Globalization;
using System.IO;
using System.Reflection;
using System.Text;
using System.Threading;

using Microsoft.Build.CommandLine;
using Microsoft.Build.Framework;
using Microsoft.Build.Shared;
using Microsoft.Build.Utilities;
using NUnit.Framework;
using Microsoft.Build.Evaluation;

namespace Microsoft.Build.UnitTests
{
    [TestFixture]
    public class XMakeAppTests
    {
        [Test]
        public void GatherCommandLineSwitchesTwoProperties()
        {
            CommandLineSwitches switches = new CommandLineSwitches();

            ArrayList arguments = new ArrayList();
            arguments.AddRange(new string[] { "/p:a=b", "/p:c=d" });

            MSBuildApp.GatherCommandLineSwitches(arguments, switches);

            string[] parameters = switches[CommandLineSwitches.ParameterizedSwitch.Property];
            Assert.AreEqual("a=b", parameters[0]);
            Assert.AreEqual("c=d", parameters[1]);
        }

#if !MONO && FEATURE_APPDOMAIN
        [Test]
        public void GatherCommandLineSwitchesMaxCpuCountWithArgument()
        {
            CommandLineSwitches switches = new CommandLineSwitches();

            ArrayList arguments = new ArrayList();
            arguments.AddRange(new string[] { "/m:2" });

            MSBuildApp.GatherCommandLineSwitches(arguments, switches);

            string[] parameters = switches[CommandLineSwitches.ParameterizedSwitch.MaxCPUCount];
            Assert.AreEqual("2", parameters[0]);
            Assert.AreEqual(1, parameters.Length);

            Assert.AreEqual(false, switches.HaveErrors());
        }

        [Test]
        public void GatherCommandLineSwitchesMaxCpuCountWithoutArgument()
        {
            CommandLineSwitches switches = new CommandLineSwitches();

            ArrayList arguments = new ArrayList();
            arguments.AddRange(new string[] { "/m:3", "/m" });

            MSBuildApp.GatherCommandLineSwitches(arguments, switches);

            string[] parameters = switches[CommandLineSwitches.ParameterizedSwitch.MaxCPUCount];
            Assert.AreEqual(Convert.ToString(Environment.ProcessorCount), parameters[1]);
            Assert.AreEqual(2, parameters.Length);

            Assert.AreEqual(false, switches.HaveErrors());
        }

        /// <summary>
        ///  /m: should be an error, unlike /m:1 and /m
        /// </summary>
        [Test]
        public void GatherCommandLineSwitchesMaxCpuCountWithoutArgumentButWithColon()
        {
            CommandLineSwitches switches = new CommandLineSwitches();

            ArrayList arguments = new ArrayList();
            arguments.AddRange(new string[] { "/m:" });

            MSBuildApp.GatherCommandLineSwitches(arguments, switches);

            string[] parameters = switches[CommandLineSwitches.ParameterizedSwitch.MaxCPUCount];
            Assert.AreEqual(0, parameters.Length);

            Assert.IsTrue(switches.HaveErrors());
        }
#endif

        /*
         * Quoting Rules:
         * 
         * A string is considered quoted if it is enclosed in double-quotes. A double-quote can be escaped with a backslash, or it
         * is automatically escaped if it is the last character in an explicitly terminated quoted string. A backslash itself can
         * be escaped with another backslash IFF it precedes a double-quote, otherwise it is interpreted literally.
         * 
         * e.g.
         *      abc"cde"xyz         --> "cde" is quoted
         *      abc"xyz             --> "xyz" is quoted (the terminal double-quote is assumed)
         *      abc"xyz"            --> "xyz" is quoted (the terminal double-quote is explicit)
         * 
         *      abc\"cde"xyz        --> "xyz" is quoted (the terminal double-quote is assumed)
         *      abc\\"cde"xyz       --> "cde" is quoted
         *      abc\\\"cde"xyz      --> "xyz" is quoted (the terminal double-quote is assumed)
         * 
         *      abc"""xyz           --> """ is quoted
         *      abc""""xyz          --> """ and "xyz" are quoted (the terminal double-quote is assumed)
         *      abc"""""xyz         --> """ is quoted
         *      abc""""""xyz        --> """ and """ are quoted
         *      abc"cde""xyz        --> "cde"" is quoted
         *      abc"xyz""           --> "xyz"" is quoted (the terminal double-quote is explicit)
         * 
         *      abc""xyz            --> nothing is quoted
         *      abc""cde""xyz       --> nothing is quoted
         */

        [Test]
        public void SplitUnquotedTest()
        {
            ArrayList sa;
            int emptySplits;

            // nothing quoted
            sa = QuotingUtilities.SplitUnquoted("abcdxyz");
            Assert.AreEqual(1, sa.Count);
            Assert.AreEqual("abcdxyz", sa[0]);

            // nothing quoted
            sa = QuotingUtilities.SplitUnquoted("abcc dxyz");
            Assert.AreEqual(2, sa.Count);
            Assert.AreEqual("abcc", sa[0]);
            Assert.AreEqual("dxyz", sa[1]);

            // nothing quoted
            sa = QuotingUtilities.SplitUnquoted("abcc;dxyz", ';');
            Assert.AreEqual(2, sa.Count);
            Assert.AreEqual("abcc", sa[0]);
            Assert.AreEqual("dxyz", sa[1]);

            // nothing quoted
            sa = QuotingUtilities.SplitUnquoted("abc,c;dxyz", ';', ',');
            Assert.AreEqual(3, sa.Count);
            Assert.AreEqual("abc", sa[0]);
            Assert.AreEqual("c", sa[1]);
            Assert.AreEqual("dxyz", sa[2]);

            // nothing quoted
            sa = QuotingUtilities.SplitUnquoted("abc,c;dxyz", 2, false, false, out emptySplits, ';', ',');
            Assert.AreEqual(0, emptySplits);
            Assert.AreEqual(2, sa.Count);
            Assert.AreEqual("abc", sa[0]);
            Assert.AreEqual("c;dxyz", sa[1]);

            // nothing quoted
            sa = QuotingUtilities.SplitUnquoted("abc,,;dxyz", int.MaxValue, false, false, out emptySplits, ';', ',');
            Assert.AreEqual(2, emptySplits);
            Assert.AreEqual(2, sa.Count);
            Assert.AreEqual("abc", sa[0]);
            Assert.AreEqual("dxyz", sa[1]);

            // nothing quoted
            sa = QuotingUtilities.SplitUnquoted("abc,,;dxyz", int.MaxValue, true, false, out emptySplits, ';', ',');
            Assert.AreEqual(0, emptySplits);
            Assert.AreEqual(4, sa.Count);
            Assert.AreEqual("abc", sa[0]);
            Assert.AreEqual(String.Empty, sa[1]);
            Assert.AreEqual(String.Empty, sa[2]);
            Assert.AreEqual("dxyz", sa[3]);

            // "c d" is quoted
            sa = QuotingUtilities.SplitUnquoted("abc\"c d\"xyz");
            Assert.AreEqual(1, sa.Count);
            Assert.AreEqual("abc\"c d\"xyz", sa[0]);

            // "x z" is quoted (the terminal double-quote is assumed)
            sa = QuotingUtilities.SplitUnquoted("abc\"x z");
            Assert.AreEqual(1, sa.Count);
            Assert.AreEqual("abc\"x z", sa[0]);

            // "x z" is quoted (the terminal double-quote is explicit)
            sa = QuotingUtilities.SplitUnquoted("abc\"x z\"");
            Assert.AreEqual(1, sa.Count);
            Assert.AreEqual("abc\"x z\"", sa[0]);

            // "x z" is quoted (the terminal double-quote is assumed)
            sa = QuotingUtilities.SplitUnquoted("abc\\\"cde\"x z");
            Assert.AreEqual(1, sa.Count);
            Assert.AreEqual("abc\\\"cde\"x z", sa[0]);

            // "x z" is quoted (the terminal double-quote is assumed)
            // "c e" is not quoted
            sa = QuotingUtilities.SplitUnquoted("abc\\\"c e\"x z");
            Assert.AreEqual(2, sa.Count);
            Assert.AreEqual("abc\\\"c", sa[0]);
            Assert.AreEqual("e\"x z", sa[1]);

            // "c e" is quoted
            sa = QuotingUtilities.SplitUnquoted("abc\\\\\"c e\"xyz");
            Assert.AreEqual(1, sa.Count);
            Assert.AreEqual("abc\\\\\"c e\"xyz", sa[0]);

            // "c e" is quoted
            // "x z" is not quoted
            sa = QuotingUtilities.SplitUnquoted("abc\\\\\"c e\"x z");
            Assert.AreEqual(2, sa.Count);
            Assert.AreEqual("abc\\\\\"c e\"x", sa[0]);
            Assert.AreEqual("z", sa[1]);

            // "x z" is quoted (the terminal double-quote is assumed)
            sa = QuotingUtilities.SplitUnquoted("abc\\\\\\\"cde\"x z");
            Assert.AreEqual(1, sa.Count);
            Assert.AreEqual("abc\\\\\\\"cde\"x z", sa[0]);

            // "xyz" is quoted (the terminal double-quote is assumed)
            // "c e" is not quoted
            sa = QuotingUtilities.SplitUnquoted("abc\\\\\\\"c e\"x z");
            Assert.AreEqual(2, sa.Count);
            Assert.AreEqual("abc\\\\\\\"c", sa[0]);
            Assert.AreEqual("e\"x z", sa[1]);

            // """ is quoted
            sa = QuotingUtilities.SplitUnquoted("abc\"\"\"xyz");
            Assert.AreEqual(1, sa.Count);
            Assert.AreEqual("abc\"\"\"xyz", sa[0]);

            // " "" is quoted
            sa = QuotingUtilities.SplitUnquoted("abc\" \"\"xyz");
            Assert.AreEqual(1, sa.Count);
            Assert.AreEqual("abc\" \"\"xyz", sa[0]);

            // "x z" is quoted (the terminal double-quote is assumed)
            sa = QuotingUtilities.SplitUnquoted("abc\"\" \"x z");
            Assert.AreEqual(2, sa.Count);
            Assert.AreEqual("abc\"\"", sa[0]);
            Assert.AreEqual("\"x z", sa[1]);

            // " "" and "xyz" are quoted (the terminal double-quote is assumed)
            sa = QuotingUtilities.SplitUnquoted("abc\" \"\"\"x z");
            Assert.AreEqual(1, sa.Count);
            Assert.AreEqual("abc\" \"\"\"x z", sa[0]);

            // """ is quoted
            sa = QuotingUtilities.SplitUnquoted("abc\"\"\"\"\"xyz");
            Assert.AreEqual(1, sa.Count);
            Assert.AreEqual("abc\"\"\"\"\"xyz", sa[0]);

            // """ is quoted
            // "x z" is not quoted
            sa = QuotingUtilities.SplitUnquoted("abc\"\"\"\"\"x z");
            Assert.AreEqual(2, sa.Count);
            Assert.AreEqual("abc\"\"\"\"\"x", sa[0]);
            Assert.AreEqual("z", sa[1]);

            // " "" is quoted
            sa = QuotingUtilities.SplitUnquoted("abc\" \"\"\"\"xyz");
            Assert.AreEqual(1, sa.Count);
            Assert.AreEqual("abc\" \"\"\"\"xyz", sa[0]);

            // """ and """ are quoted
            sa = QuotingUtilities.SplitUnquoted("abc\"\"\"\"\"\"xyz");
            Assert.AreEqual(1, sa.Count);
            Assert.AreEqual("abc\"\"\"\"\"\"xyz", sa[0]);

            // " "" and " "" are quoted
            sa = QuotingUtilities.SplitUnquoted("abc\" \"\"\" \"\"xyz");
            Assert.AreEqual(1, sa.Count);
            Assert.AreEqual("abc\" \"\"\" \"\"xyz", sa[0]);

            // """ and """ are quoted
            sa = QuotingUtilities.SplitUnquoted("abc\"\"\" \"\"\"xyz");
            Assert.AreEqual(2, sa.Count);
            Assert.AreEqual("abc\"\"\"", sa[0]);
            Assert.AreEqual("\"\"\"xyz", sa[1]);

            // """ and """ are quoted
            sa = QuotingUtilities.SplitUnquoted("abc\"\"\" \"\"\"x z");
            Assert.AreEqual(3, sa.Count);
            Assert.AreEqual("abc\"\"\"", sa[0]);
            Assert.AreEqual("\"\"\"x", sa[1]);
            Assert.AreEqual("z", sa[2]);

            // "c e"" is quoted
            sa = QuotingUtilities.SplitUnquoted("abc\"c e\"\"xyz");
            Assert.AreEqual(1, sa.Count);
            Assert.AreEqual("abc\"c e\"\"xyz", sa[0]);

            // "c e"" is quoted
            // "x z" is not quoted
            sa = QuotingUtilities.SplitUnquoted("abc\"c e\"\"x z");
            Assert.AreEqual(2, sa.Count);
            Assert.AreEqual("abc\"c e\"\"x", sa[0]);
            Assert.AreEqual("z", sa[1]);

            // nothing is quoted
            sa = QuotingUtilities.SplitUnquoted("a c\"\"x z");
            Assert.AreEqual(3, sa.Count);
            Assert.AreEqual("a", sa[0]);
            Assert.AreEqual("c\"\"x", sa[1]);
            Assert.AreEqual("z", sa[2]);

            // nothing is quoted
            sa = QuotingUtilities.SplitUnquoted("a c\"\"c e\"\"x z");
            Assert.AreEqual(4, sa.Count);
            Assert.AreEqual("a", sa[0]);
            Assert.AreEqual("c\"\"c", sa[1]);
            Assert.AreEqual("e\"\"x", sa[2]);
            Assert.AreEqual("z", sa[3]);
        }

        [Test]
        public void UnquoteTest()
        {
            int doubleQuotesRemoved;

            // "cde" is quoted
            Assert.AreEqual("abccdexyz", QuotingUtilities.Unquote("abc\"cde\"xyz", out doubleQuotesRemoved));
            Assert.AreEqual(2, doubleQuotesRemoved);

            // "xyz" is quoted (the terminal double-quote is assumed)
            Assert.AreEqual("abcxyz", QuotingUtilities.Unquote("abc\"xyz", out doubleQuotesRemoved));
            Assert.AreEqual(1, doubleQuotesRemoved);

            // "xyz" is quoted (the terminal double-quote is explicit)
            Assert.AreEqual("abcxyz", QuotingUtilities.Unquote("abc\"xyz\"", out doubleQuotesRemoved));
            Assert.AreEqual(2, doubleQuotesRemoved);

            // "xyz" is quoted (the terminal double-quote is assumed)
            Assert.AreEqual("abc\"cdexyz", QuotingUtilities.Unquote("abc\\\"cde\"xyz", out doubleQuotesRemoved));
            Assert.AreEqual(1, doubleQuotesRemoved);

            // "cde" is quoted
            Assert.AreEqual("abc\\cdexyz", QuotingUtilities.Unquote("abc\\\\\"cde\"xyz", out doubleQuotesRemoved));
            Assert.AreEqual(2, doubleQuotesRemoved);

            // "xyz" is quoted (the terminal double-quote is assumed)
            Assert.AreEqual("abc\\\"cdexyz", QuotingUtilities.Unquote("abc\\\\\\\"cde\"xyz", out doubleQuotesRemoved));
            Assert.AreEqual(1, doubleQuotesRemoved);

            // """ is quoted
            Assert.AreEqual("abc\"xyz", QuotingUtilities.Unquote("abc\"\"\"xyz", out doubleQuotesRemoved));
            Assert.AreEqual(2, doubleQuotesRemoved);

            // """ and "xyz" are quoted (the terminal double-quote is assumed)
            Assert.AreEqual("abc\"xyz", QuotingUtilities.Unquote("abc\"\"\"\"xyz", out doubleQuotesRemoved));
            Assert.AreEqual(3, doubleQuotesRemoved);

            // """ is quoted
            Assert.AreEqual("abc\"xyz", QuotingUtilities.Unquote("abc\"\"\"\"\"xyz", out doubleQuotesRemoved));
            Assert.AreEqual(4, doubleQuotesRemoved);

            // """ and """ are quoted
            Assert.AreEqual("abc\"\"xyz", QuotingUtilities.Unquote("abc\"\"\"\"\"\"xyz", out doubleQuotesRemoved));
            Assert.AreEqual(4, doubleQuotesRemoved);

            // "cde"" is quoted
            Assert.AreEqual("abccde\"xyz", QuotingUtilities.Unquote("abc\"cde\"\"xyz", out doubleQuotesRemoved));
            Assert.AreEqual(2, doubleQuotesRemoved);

            // "xyz"" is quoted (the terminal double-quote is explicit)
            Assert.AreEqual("abcxyz\"", QuotingUtilities.Unquote("abc\"xyz\"\"", out doubleQuotesRemoved));
            Assert.AreEqual(2, doubleQuotesRemoved);

            // nothing is quoted
            Assert.AreEqual("abcxyz", QuotingUtilities.Unquote("abc\"\"xyz", out doubleQuotesRemoved));
            Assert.AreEqual(2, doubleQuotesRemoved);

            // nothing is quoted
            Assert.AreEqual("abccdexyz", QuotingUtilities.Unquote("abc\"\"cde\"\"xyz", out doubleQuotesRemoved));
            Assert.AreEqual(4, doubleQuotesRemoved);
        }

        [Test]
        public void ExtractSwitchParametersTest()
        {
            string commandLineArg = "\"/p:foo=\"bar";
            int doubleQuotesRemovedFromArg;
            string unquotedCommandLineArg = QuotingUtilities.Unquote(commandLineArg, out doubleQuotesRemovedFromArg);
            Assert.AreEqual(":\"foo=\"bar", MSBuildApp.ExtractSwitchParameters(commandLineArg, unquotedCommandLineArg, doubleQuotesRemovedFromArg, "p", unquotedCommandLineArg.IndexOf(':')));
            Assert.AreEqual(2, doubleQuotesRemovedFromArg);

            commandLineArg = "\"/p:foo=bar\"";
            unquotedCommandLineArg = QuotingUtilities.Unquote(commandLineArg, out doubleQuotesRemovedFromArg);
            Assert.AreEqual(":foo=bar", MSBuildApp.ExtractSwitchParameters(commandLineArg, unquotedCommandLineArg, doubleQuotesRemovedFromArg, "p", unquotedCommandLineArg.IndexOf(':')));
            Assert.AreEqual(2, doubleQuotesRemovedFromArg);

            commandLineArg = "/p:foo=bar";
            unquotedCommandLineArg = QuotingUtilities.Unquote(commandLineArg, out doubleQuotesRemovedFromArg);
            Assert.AreEqual(":foo=bar", MSBuildApp.ExtractSwitchParameters(commandLineArg, unquotedCommandLineArg, doubleQuotesRemovedFromArg, "p", unquotedCommandLineArg.IndexOf(':')));
            Assert.AreEqual(0, doubleQuotesRemovedFromArg);

            commandLineArg = "\"\"/p:foo=bar\"";
            unquotedCommandLineArg = QuotingUtilities.Unquote(commandLineArg, out doubleQuotesRemovedFromArg);
            Assert.AreEqual(":foo=bar\"", MSBuildApp.ExtractSwitchParameters(commandLineArg, unquotedCommandLineArg, doubleQuotesRemovedFromArg, "p", unquotedCommandLineArg.IndexOf(':')));
            Assert.AreEqual(3, doubleQuotesRemovedFromArg);

            // this test is totally unreal -- we'd never attempt to extract switch parameters if the leading character is not a
            // switch indicator (either '-' or '/') -- here the leading character is a double-quote
            commandLineArg = "\"\"\"/p:foo=bar\"";
            unquotedCommandLineArg = QuotingUtilities.Unquote(commandLineArg, out doubleQuotesRemovedFromArg);
            Assert.AreEqual(":foo=bar\"", MSBuildApp.ExtractSwitchParameters(commandLineArg, unquotedCommandLineArg, doubleQuotesRemovedFromArg, "/p", unquotedCommandLineArg.IndexOf(':')));
            Assert.AreEqual(3, doubleQuotesRemovedFromArg);

            commandLineArg = "\"/pr\"operty\":foo=bar";
            unquotedCommandLineArg = QuotingUtilities.Unquote(commandLineArg, out doubleQuotesRemovedFromArg);
            Assert.AreEqual(":foo=bar", MSBuildApp.ExtractSwitchParameters(commandLineArg, unquotedCommandLineArg, doubleQuotesRemovedFromArg, "property", unquotedCommandLineArg.IndexOf(':')));
            Assert.AreEqual(3, doubleQuotesRemovedFromArg);

            commandLineArg = "\"/pr\"op\"\"erty\":foo=bar\"";
            unquotedCommandLineArg = QuotingUtilities.Unquote(commandLineArg, out doubleQuotesRemovedFromArg);
            Assert.AreEqual(":foo=bar", MSBuildApp.ExtractSwitchParameters(commandLineArg, unquotedCommandLineArg, doubleQuotesRemovedFromArg, "property", unquotedCommandLineArg.IndexOf(':')));
            Assert.AreEqual(6, doubleQuotesRemovedFromArg);

            commandLineArg = "/p:\"foo foo\"=\"bar bar\";\"baz=onga\"";
            unquotedCommandLineArg = QuotingUtilities.Unquote(commandLineArg, out doubleQuotesRemovedFromArg);
            Assert.AreEqual(":\"foo foo\"=\"bar bar\";\"baz=onga\"", MSBuildApp.ExtractSwitchParameters(commandLineArg, unquotedCommandLineArg, doubleQuotesRemovedFromArg, "p", unquotedCommandLineArg.IndexOf(':')));
            Assert.AreEqual(6, doubleQuotesRemovedFromArg);
        }

        [Test]
        public void Help()
        {
            Assert.AreEqual(MSBuildApp.ExitType.Success,
                MSBuildApp.Execute(@"c:\bin\msbuild.exe -? "));
        }

        [Test]
        public void ErrorCommandLine()
        {
            Assert.AreEqual(MSBuildApp.ExitType.SwitchError,
                MSBuildApp.Execute(@"c:\bin\msbuild.exe -junk"));

            Assert.AreEqual(MSBuildApp.ExitType.SwitchError,
                MSBuildApp.Execute(@"msbuild.exe -t"));

            Assert.AreEqual(MSBuildApp.ExitType.InitializationError,
                MSBuildApp.Execute(@"msbuild.exe @bogus.rsp"));
        }

        [Test]
        public void ValidVerbosities()
        {
            Assert.AreEqual(LoggerVerbosity.Quiet, MSBuildApp.ProcessVerbositySwitch("Q"));
            Assert.AreEqual(LoggerVerbosity.Quiet, MSBuildApp.ProcessVerbositySwitch("quiet"));
            Assert.AreEqual(LoggerVerbosity.Minimal, MSBuildApp.ProcessVerbositySwitch("m"));
            Assert.AreEqual(LoggerVerbosity.Minimal, MSBuildApp.ProcessVerbositySwitch("minimal"));
            Assert.AreEqual(LoggerVerbosity.Normal, MSBuildApp.ProcessVerbositySwitch("N"));
            Assert.AreEqual(LoggerVerbosity.Normal, MSBuildApp.ProcessVerbositySwitch("normal"));
            Assert.AreEqual(LoggerVerbosity.Detailed, MSBuildApp.ProcessVerbositySwitch("d"));
            Assert.AreEqual(LoggerVerbosity.Detailed, MSBuildApp.ProcessVerbositySwitch("detailed"));
            Assert.AreEqual(LoggerVerbosity.Diagnostic, MSBuildApp.ProcessVerbositySwitch("diag"));
            Assert.AreEqual(LoggerVerbosity.Diagnostic, MSBuildApp.ProcessVerbositySwitch("DIAGNOSTIC"));
        }

        [Test]
        [ExpectedException(typeof(CommandLineSwitchException))]
        public void InvalidVerbosity()
        {
            MSBuildApp.ProcessVerbositySwitch("loquacious");
        }

        [Test]
        public void ValidMaxCPUCountSwitch()
        {
            Assert.AreEqual(1, MSBuildApp.ProcessMaxCPUCountSwitch(new string[] { "1" }));
            Assert.AreEqual(2, MSBuildApp.ProcessMaxCPUCountSwitch(new string[] { "2" }));
            Assert.AreEqual(3, MSBuildApp.ProcessMaxCPUCountSwitch(new string[] { "3" }));
            Assert.AreEqual(4, MSBuildApp.ProcessMaxCPUCountSwitch(new string[] { "4" }));
            Assert.AreEqual(8, MSBuildApp.ProcessMaxCPUCountSwitch(new string[] { "8" }));
            Assert.AreEqual(63, MSBuildApp.ProcessMaxCPUCountSwitch(new string[] { "63" }));

            // Should pick last value
            Assert.AreEqual(4, MSBuildApp.ProcessMaxCPUCountSwitch(new string[] { "8", "4" }));
        }

        [Test]
        [ExpectedException(typeof(CommandLineSwitchException))]
        public void InvalidMaxCPUCountSwitch1()
        {
            MSBuildApp.ProcessMaxCPUCountSwitch(new string[] { "-1" });
        }

        [Test]
        [ExpectedException(typeof(CommandLineSwitchException))]
        public void InvalidMaxCPUCountSwitch2()
        {
            MSBuildApp.ProcessMaxCPUCountSwitch(new string[] { "0" });
        }

        [Test]
        [ExpectedException(typeof(CommandLineSwitchException))]
        public void InvalidMaxCPUCountSwitch3()
        {
            // Too big
            MSBuildApp.ProcessMaxCPUCountSwitch(new string[] { "foo" });
        }

        [Test]
        [ExpectedException(typeof(CommandLineSwitchException))]
        public void InvalidMaxCPUCountSwitch4()
        {
            MSBuildApp.ProcessMaxCPUCountSwitch(new string[] { "1025" });
        }

        /// <summary>
        /// Regression test for bug where the MSBuild.exe command-line app
        /// would sometimes set the UI culture to just "en" which is considered a "neutral" UI 
        /// culture, which didn't allow for certain kinds of string formatting/parsing.
        /// </summary>
        /// <remarks>
        /// fr-FR, de-DE, and fr-CA are guaranteed to be available on all BVTs, so we must use one of these
        /// </remarks>
        [Test]
        public void SetConsoleUICulture()
        {
            Thread thisThread = Thread.CurrentThread;

            // Save the current UI culture, so we can restore it at the end of this unit test.
            CultureInfo originalUICulture = thisThread.CurrentUICulture;

            thisThread.CurrentUICulture = new CultureInfo("fr-FR");
            MSBuildApp.SetConsoleUI();

            // Make sure this doesn't throw an exception.
            string bar = String.Format(CultureInfo.CurrentUICulture, "{0}", (int)1);

            // Restore the current UI culture back to the way it was at the beginning of this unit test.
            thisThread.CurrentUICulture = originalUICulture;
        }

        /// <summary>
        /// Invalid configuration file should not dump stack.
        /// </summary>
        [Test]
        [Ignore]
        // Ignore: Test requires installed toolset.
        public void ConfigurationInvalid()
        {
            string startDirectory = null;
            string newPathToMSBuildExe = null;
            string newPathToMSBuildPdb = null;
            string pathToConfigFile = null;
            string pathToProjectFile = null;
            string output = null;
            string oldValueForMSBuildOldOM = null;

            try
            {
                oldValueForMSBuildOldOM = Environment.GetEnvironmentVariable("MSBuildOldOM");
                Environment.SetEnvironmentVariable("MSBuildOldOM", "");

                Random rand = new Random();
                startDirectory = Path.Combine(Path.GetTempPath(), Convert.ToString(rand.NextDouble()));
                Directory.CreateDirectory(startDirectory);

                string pathToMSBuildExe = ToolLocationHelper.GetPathToBuildToolsFile("msbuild.exe", ToolLocationHelper.CurrentToolsVersion);
                newPathToMSBuildExe = Path.Combine(startDirectory, "msbuild.exe");
                File.Copy(pathToMSBuildExe, newPathToMSBuildExe);

                string pathToMSBuildPdb = ToolLocationHelper.GetPathToBuildToolsFile("msbuild.pdb", ToolLocationHelper.CurrentToolsVersion);
                newPathToMSBuildPdb = Path.Combine(startDirectory, "msbuild.pdb");
                if (File.Exists(pathToMSBuildPdb))
                {
                    File.Copy(pathToMSBuildPdb, newPathToMSBuildPdb);
                }

                pathToConfigFile = Path.Combine(startDirectory, "msbuild.exe.config");
                string configContent = @"<?xml version =""1.0""?>
                                            <configuration>
                                                <configSections>
                                                    <section name=""msbuildToolsets"" type=""Microsoft.Build.Evaluation.ToolsetConfigurationSection, Microsoft.Build, Version=4.0.0.0, Culture=neutral, PublicKeyToken=b03f5f7f11d50a3a"" />
                                                    <foo/>
                                                </configSections>
                                                <startup>
                                                    <supportedRuntime version=""v4.0""/>
                                                </startup>
                                                <foo/>
                                                <msbuildToolsets default=""X"">
                                                <foo/>
                                                    <toolset toolsVersion=""X""> 
                                                        <foo/>
                                                    <property name=""MSBuildBinPath"" value=""Y""/>
                                                    <foo/>
                                                    </toolset>
                                                <foo/>
                                                </msbuildToolsets>
                                                <foo/>
                                            </configuration>";
                File.WriteAllText(pathToConfigFile, configContent);

                pathToProjectFile = Path.Combine(startDirectory, "foo.proj");
                string projectString =
                   "<?xml version='1.0' encoding='utf-8'?>" +
                    "<Project xmlns='http://schemas.microsoft.com/developer/msbuild/2003' ToolsVersion='X'>" +
                    "<Target Name='t'></Target>" +
                    "</Project>";
                File.WriteAllText(pathToProjectFile, projectString);

                output = RunProcessAndGetOutput(newPathToMSBuildExe, "\"" + pathToProjectFile + "\"", expectSuccess: false);
            }
            catch (Exception ex)
            {
                Console.WriteLine(ex.ToString());
                throw;
            }
            finally
            {
                if (output != null)
                {
                    Console.WriteLine(output);
                }

                try
                {
                    // Process does not let go its lock on the exe file until about 1 millisecond after 
                    // p.WaitForExit() returns. Do I know why? No I don't.
                    RobustDelete(pathToConfigFile);
                    RobustDelete(newPathToMSBuildExe);
                    RobustDelete(newPathToMSBuildPdb);
                    RobustDelete(pathToProjectFile);
                    RobustDelete(startDirectory);
                }
                finally
                {
                    Environment.SetEnvironmentVariable("MSBuildOldOM", oldValueForMSBuildOldOM);
                }
            }

            // If there's a space in the %TEMP% path, the config file is read in the static constructor by the URI class and we catch there;
            // if there's not, we will catch when we try to read the toolsets. Either is fine; we just want to not crash.
            Assert.IsTrue(output.Contains("MSB1043") || output.Contains("MSB4136"));
        }

        /// <summary>
        /// Try hard to delete a file or directory specified
        /// </summary>
        private void RobustDelete(string path)
        {
            if (path != null)
            {
                for (int i = 0; i < 10; i++)
                {
                    try
                    {
                        if (Directory.Exists(path))
                        {
                            Directory.Delete(path, true /*and files*/);
                        }
                        else if (File.Exists(path))
                        {
                            File.SetAttributes(path, File.GetAttributes(path) & ~FileAttributes.ReadOnly); // make writeable
                            File.Delete(path);
                        }
                    }
                    catch (UnauthorizedAccessException)
                    {
                        Thread.Sleep(10);
                        break;
                    }
                }
            }
        }

        /// <summary>
        /// Run the process and get stdout and stderr
        /// </summary>
        private string RunProcessAndGetOutput(string process, string parameters, bool expectSuccess = true)
        {
            ProcessStartInfo psi = new ProcessStartInfo(process);
            psi.CreateNoWindow = true;
            psi.RedirectStandardInput = true;
            psi.RedirectStandardOutput = true;
            psi.RedirectStandardError = true;
            psi.UseShellExecute = false;
            psi.Arguments = parameters;
            string output = String.Empty;
            int exitCode = 1;
            Process p = new Process();
            p.EnableRaisingEvents = true;
            p.StartInfo = psi;

            p.OutputDataReceived += delegate (object sender, DataReceivedEventArgs args)
            {
                if (args != null)
                {
                    output += args.Data + "\r\n";
                }
            };

            p.ErrorDataReceived += delegate (object sender, DataReceivedEventArgs args)
            {
                if (args != null)
                {
                    output += args.Data + "\r\n";
                }
            };

            Console.WriteLine("Executing [{0} {1}]", process, parameters);

            p.Start();
            p.BeginOutputReadLine();
            p.BeginErrorReadLine();
            p.StandardInput.Close();
            p.WaitForExit();

            exitCode = p.ExitCode;
            p.Close();

            Console.WriteLine("==== OUTPUT ====");
            Console.WriteLine(output);
            Console.WriteLine("==============");

            Assert.AreEqual(expectSuccess, (exitCode == 0));

            return output;
        }

        /// <summary>
        /// Tests that the environment gets passed on to the node during build.
        /// </summary>
        [Test]
        public void TestEnvironment()
        {
            string projectString = ObjectModelHelpers.CleanupFileContents(
                   @"<?xml version=""1.0"" encoding=""utf-8""?>
                    <Project ToolsVersion=""msbuilddefaulttoolsversion"" xmlns=""msbuildnamespace"">
                    <Target Name=""t""><Error Text='Error' Condition=""'$(MyEnvVariable)' == ''""/></Target>
                    </Project>");
            string tempdir = Path.GetTempPath();
            string projectFileName = tempdir + "\\msbEnvironmenttest.proj";
            string quotedProjectFileName = "\"" + projectFileName + "\"";

            try
            {
                Environment.SetEnvironmentVariable("MyEnvVariable", "1");
                using (StreamWriter sw = new StreamWriter(projectFileName))
                {
                    sw.WriteLine(projectString);
                }
                //Should pass
                Assert.AreEqual(MSBuildApp.ExitType.Success, MSBuildApp.Execute(@"c:\bin\msbuild.exe " + quotedProjectFileName));
            }
            finally
            {
                Environment.SetEnvironmentVariable("MyEnvVariable", null);
                File.Delete(projectFileName);
            }
        }

        [Test]
        public void MSBuildEngineLogger()
        {
            string projectString =
                   "<?xml version=\"1.0\" encoding=\"utf-8\"?>" +
                    "<Project ToolsVersion=\"4.0\" xmlns=\"http://schemas.microsoft.com/developer/msbuild/2003\">" +
                    "<Target Name=\"t\"><Message Text=\"Hello\"/></Target>" +
                    "</Project>";
            string tempdir = Path.GetTempPath();
            string projectFileName = tempdir + "\\msbLoggertest.proj";
            string quotedProjectFileName = "\"" + projectFileName + "\"";

            try
            {
                using (StreamWriter sw = new StreamWriter(projectFileName))
                {
                    sw.WriteLine(projectString);
                }
                //Should pass
                Assert.AreEqual(MSBuildApp.ExitType.Success,
                    MSBuildApp.Execute(@"c:\bin\msbuild.exe /logger:FileLogger,""Microsoft.Build, Version=4.0.0.0, Culture=neutral, PublicKeyToken=b03f5f7f11d50a3a"" " + quotedProjectFileName));

                //Should fail as we are not changing existing lines
                Assert.AreEqual(MSBuildApp.ExitType.InitializationError,
                        MSBuildApp.Execute(@"c:\bin\msbuild.exe /logger:FileLogger,Microsoft.Build,Version=11111 " + quotedProjectFileName));
            }
            finally
            {
                File.Delete(projectFileName);
            }
        }

<<<<<<< HEAD
        private string _pathToMSBuildExe = Path.Combine(Environment.CurrentDirectory, "MSBuild.exe");
#if FEATURE_SPECIAL_FOLDERS
=======
        private string _pathToMSBuildExe = Path.Combine(Directory.GetCurrentDirectory(), "MSBuild.exe");
>>>>>>> 41c51190
        private string _pathToArbitraryBogusFile = Path.Combine(Environment.GetFolderPath(Environment.SpecialFolder.System), "notepad.exe"); // OK on 64 bit as well
#else
        private string _pathToArbitraryBogusFile = Path.Combine(FileUtilities.GetFolderPath(FileUtilities.SpecialFolder.System), "notepad.exe"); // OK on 64 bit as well
#endif

        /// <summary>
        /// Basic case
        /// </summary>
        [Test]
        public void GetCommandLine()
        {
            string output = RunProcessAndGetOutput(_pathToMSBuildExe, "\"" + _pathToArbitraryBogusFile + "\"" + " /v:diag", expectSuccess: false);

            Assert.IsTrue(output.Contains(_pathToMSBuildExe + " /v:diag " + _pathToArbitraryBogusFile));
        }

        /// <summary>
        /// Quoted path
        /// </summary>
        [Test]
        public void GetCommandLineQuotedExe()
        {
            string quotedPathToMSBuildExe = "\"" + _pathToMSBuildExe + "\"";
            string output = RunProcessAndGetOutput(quotedPathToMSBuildExe, "\"" + _pathToArbitraryBogusFile + "\"" + " /v:diag", expectSuccess: false);

            Assert.IsTrue(output.Contains(_pathToMSBuildExe + " /v:diag " + _pathToArbitraryBogusFile));
        }

        /// <summary>
        /// On path
        /// </summary>
        [Test]
        public void GetCommandLineQuotedExeOnPath()
        {
            string output = null;
            string current = Directory.GetCurrentDirectory();

            try
            {
                Directory.SetCurrentDirectory(Path.GetDirectoryName(_pathToMSBuildExe));

                output = RunProcessAndGetOutput("msbuild.exe", "\"" + _pathToArbitraryBogusFile + "\"" + " /v:diag", expectSuccess: false);
            }
            finally
            {
                Directory.SetCurrentDirectory(current);
            }

            Assert.IsTrue(output.IndexOf(_pathToMSBuildExe + " /v:diag " + _pathToArbitraryBogusFile, StringComparison.OrdinalIgnoreCase) >= 0);
        }

        /// <summary>
        /// Any msbuild.rsp in the directory of the specified project/solution should be read, and should
        /// take priority over any other response files.
        /// </summary>
        [Test]
        public void ResponseFileInProjectDirectoryFoundImplicitly()
        {
            string directory = Path.Combine(Path.GetTempPath(), Guid.NewGuid().ToString("N"));
            string projectPath = Path.Combine(directory, "my.proj");
            string rspPath = Path.Combine(directory, "msbuild.rsp");

            string currentDirectory = Directory.GetCurrentDirectory();

            try
            {
                Directory.CreateDirectory(directory);

                string content = ObjectModelHelpers.CleanupFileContents("<Project ToolsVersion='msbuilddefaulttoolsversion' xmlns='msbuildnamespace'><Target Name='t'><Warning Text='[A=$(A)]'/></Target></Project>");
                File.WriteAllText(projectPath, content);

                string rspContent = "/p:A=1";
                File.WriteAllText(rspPath, rspContent);

                // Find the project in the current directory
                Directory.SetCurrentDirectory(directory);
                string output = RunProcessAndGetOutput(_pathToMSBuildExe, String.Empty);
                Assert.IsTrue(output.Contains("[A=1]"));
            }
            finally
            {
                Directory.SetCurrentDirectory(currentDirectory);
                File.Delete(projectPath);
                File.Delete(rspPath);
                Directory.Delete(directory);
            }
        }

        /// <summary>
        /// Any msbuild.rsp in the directory of the specified project/solution should be read, and should
        /// take priority over any other response files.
        /// </summary>
        [Test]
        public void ResponseFileInProjectDirectoryExplicit()
        {
            string directory = Path.Combine(Path.GetTempPath(), Guid.NewGuid().ToString("N"));
            string projectPath = Path.Combine(directory, "my.proj");
            string rspPath = Path.Combine(directory, "msbuild.rsp");

            try
            {
                Directory.CreateDirectory(directory);

                string content = ObjectModelHelpers.CleanupFileContents("<Project ToolsVersion='msbuilddefaulttoolsversion' xmlns='msbuildnamespace'><Target Name='t'><Warning Text='[A=$(A)]'/></Target></Project>");
                File.WriteAllText(projectPath, content);

                string rspContent = "/p:A=1";
                File.WriteAllText(rspPath, rspContent);

                string output = RunProcessAndGetOutput(_pathToMSBuildExe, "\"" + projectPath + "\"");
                Assert.IsTrue(output.Contains("[A=1]"));
            }
            finally
            {
                File.Delete(projectPath);
                File.Delete(rspPath);
                Directory.Delete(directory);
            }
        }

        /// <summary>
        /// Any msbuild.rsp in the directory of the specified project/solution should be read, and not any random .rsp
        /// </summary>
        [Test]
        public void ResponseFileInProjectDirectoryRandomName()
        {
            string directory = Path.Combine(Path.GetTempPath(), Guid.NewGuid().ToString("N"));
            string projectPath = Path.Combine(directory, "my.proj");
            string rspPath = Path.Combine(directory, "foo.rsp");

            try
            {
                Directory.CreateDirectory(directory);

                string content = ObjectModelHelpers.CleanupFileContents("<Project ToolsVersion='msbuilddefaulttoolsversion' xmlns='msbuildnamespace'><Target Name='t'><Warning Text='[A=$(A)]'/></Target></Project>");
                File.WriteAllText(projectPath, content);

                string rspContent = "/p:A=1";
                File.WriteAllText(rspPath, rspContent);

                string output = RunProcessAndGetOutput(_pathToMSBuildExe, "\"" + projectPath + "\"");
                Assert.IsTrue(output.Contains("[A=]"));
            }
            finally
            {
                File.Delete(projectPath);
                File.Delete(rspPath);
                Directory.Delete(directory);
            }
        }

        /// <summary>
        /// Any msbuild.rsp in the directory of the specified project/solution should be read, 
        /// but lower precedence than the actual command line
        /// </summary>
        [Test]
        public void ResponseFileInProjectDirectoryCommandLineWins()
        {
            string directory = Path.Combine(Path.GetTempPath(), Guid.NewGuid().ToString("N"));
            string projectPath = Path.Combine(directory, "my.proj");
            string rspPath = Path.Combine(directory, "msbuild.rsp");

            try
            {
                Directory.CreateDirectory(directory);

                string content = ObjectModelHelpers.CleanupFileContents("<Project ToolsVersion='msbuilddefaulttoolsversion' xmlns='msbuildnamespace'><Target Name='t'><Warning Text='[A=$(A)]'/></Target></Project>");
                File.WriteAllText(projectPath, content);

                string rspContent = "/p:A=1";
                File.WriteAllText(rspPath, rspContent);

                string output = RunProcessAndGetOutput(_pathToMSBuildExe, "\"" + projectPath + "\"" + " /p:A=2");
                Assert.IsTrue(output.Contains("[A=2]"));
            }
            finally
            {
                File.Delete(projectPath);
                File.Delete(rspPath);
                Directory.Delete(directory);
            }
        }

        /// <summary>
        /// Any msbuild.rsp in the directory of the specified project/solution should be read, 
        /// but lower precedence than the actual command line and higher than the msbuild.rsp next to msbuild.exe
        /// </summary>
        [Test]
        [Ignore]
        // Ignore: Test requires installed toolset.
        public void ResponseFileInProjectDirectoryWinsOverMainMSBuildRsp()
        {
            string directory = Path.Combine(Path.GetTempPath(), Guid.NewGuid().ToString("N"));
            string projectPath = Path.Combine(directory, "my.proj");
            string rspPath = Path.Combine(directory, "msbuild.rsp");

            string exeDirectory = Path.Combine(Path.GetTempPath(), Guid.NewGuid().ToString("N"));
            string exePath = Path.Combine(exeDirectory, "msbuild.exe");
            string mainRspPath = Path.Combine(exeDirectory, "msbuild.rsp");

            try
            {
                Directory.CreateDirectory(directory);
                Directory.CreateDirectory(exeDirectory);

                File.Copy(_pathToMSBuildExe, exePath);

                File.WriteAllText(mainRspPath, "/p:A=0");

                string content = ObjectModelHelpers.CleanupFileContents("<Project ToolsVersion='msbuilddefaulttoolsversion' xmlns='msbuildnamespace'><Target Name='t'><Warning Text='[A=$(A)]'/></Target></Project>");
                File.WriteAllText(projectPath, content);

                File.WriteAllText(rspPath, "/p:A=1");

                string output = RunProcessAndGetOutput(exePath, "\"" + projectPath + "\"");
                Assert.IsTrue(output.Contains("[A=1]"));
            }
            finally
            {
                File.Delete(projectPath);
                File.Delete(rspPath);
                Directory.Delete(directory);

                File.Delete(exePath);
                File.Delete(mainRspPath);
                Directory.Delete(exeDirectory);
            }
        }

        /// <summary>
        /// Any msbuild.rsp in the directory of the specified project/solution should be read, 
        /// but not if it's the same as the msbuild.exe directory
        /// </summary>
        [Test]
        [Ignore]
        // Ignore: Test requires installed toolset.
        public void ProjectDirectoryIsMSBuildExeDirectory()
        {
            string directory = Path.Combine(Path.GetTempPath(), Guid.NewGuid().ToString("N"));
            string projectPath = Path.Combine(directory, "my.proj");
            string rspPath = Path.Combine(directory, "msbuild.rsp");
            string exePath = Path.Combine(directory, "msbuild.exe");

            try
            {
                Directory.CreateDirectory(directory);

                File.Copy(_pathToMSBuildExe, exePath);

                string content = ObjectModelHelpers.CleanupFileContents("<Project ToolsVersion='msbuilddefaulttoolsversion' xmlns='msbuildnamespace'><Target Name='t'><Warning Text='[A=$(A)]'/></Target></Project>");
                File.WriteAllText(projectPath, content);

                File.WriteAllText(rspPath, "/p:A=1");

                string output = RunProcessAndGetOutput(exePath, "\"" + projectPath + "\"");
                Assert.IsTrue(output.Contains("[A=1]"));
            }
            finally
            {
                File.Delete(projectPath);
                File.Delete(rspPath);
                File.Delete(exePath);
                Directory.Delete(directory);
            }
        }

        /// <summary>
        /// Any msbuild.rsp in the directory of the specified project/solution with /noautoresponse in, is an error
        /// </summary>
        [Test]
        public void ResponseFileInProjectDirectoryItselfWithNoAutoResponseSwitch()
        {
            string directory = Path.Combine(Path.GetTempPath(), Guid.NewGuid().ToString("N"));
            string projectPath = Path.Combine(directory, "my.proj");
            string rspPath = Path.Combine(directory, "msbuild.rsp");

            try
            {
                Directory.CreateDirectory(directory);

                string content = ObjectModelHelpers.CleanupFileContents("<Project ToolsVersion='msbuilddefaulttoolsversion' xmlns='msbuildnamespace'><Target Name='t'><Warning Text='[A=$(A)]'/></Target></Project>");
                File.WriteAllText(projectPath, content);

                string rspContent = "/p:A=1 /noautoresponse";
                File.WriteAllText(rspPath, rspContent);

                string output = RunProcessAndGetOutput(_pathToMSBuildExe, "\"" + projectPath + "\"", expectSuccess: false);
                Assert.IsTrue(output.Contains("MSB1027")); // msbuild.rsp cannot have /noautoresponse in it
            }
            finally
            {
                File.Delete(projectPath);
                File.Delete(rspPath);
                Directory.Delete(directory);
            }
        }

        /// <summary>
        /// Any msbuild.rsp in the directory of the specified project/solution should be ignored if cmd line has /noautoresponse
        /// </summary>
        [Test]
        public void ResponseFileInProjectDirectoryButCommandLineNoAutoResponseSwitch()
        {
            string directory = Path.Combine(Path.GetTempPath(), Guid.NewGuid().ToString("N"));
            string projectPath = Path.Combine(directory, "my.proj");
            string rspPath = Path.Combine(directory, "msbuild.rsp");

            try
            {
                Directory.CreateDirectory(directory);

                string content = ObjectModelHelpers.CleanupFileContents("<Project ToolsVersion='msbuilddefaulttoolsversion' xmlns='msbuildnamespace'><Target Name='t'><Warning Text='[A=$(A)]'/></Target></Project>");
                File.WriteAllText(projectPath, content);

                string rspContent = "/p:A=1 /noautoresponse";
                File.WriteAllText(rspPath, rspContent);

                string output = RunProcessAndGetOutput(_pathToMSBuildExe, "\"" + projectPath + "\" /noautoresponse", expectSuccess: true);
                Assert.IsTrue(output.Contains("[A=]"));
            }
            finally
            {
                File.Delete(projectPath);
                File.Delete(rspPath);
                Directory.Delete(directory);
            }
        }

        /// <summary>
        /// Any msbuild.rsp in the directory of the specified project/solution should be read, and should
        /// take priority over any other response files. Sanity test when there isn't one.
        /// </summary>
        [Test]
        public void ResponseFileInProjectDirectoryNullCase()
        {
            string directory = Path.Combine(Path.GetTempPath(), Guid.NewGuid().ToString("N"));
            string projectPath = Path.Combine(directory, "my.proj");

            try
            {
                Directory.CreateDirectory(directory);

                string content = ObjectModelHelpers.CleanupFileContents("<Project ToolsVersion='msbuilddefaulttoolsversion' xmlns='msbuildnamespace'><Target Name='t'><Warning Text='[A=$(A)]'/></Target></Project>");
                File.WriteAllText(projectPath, content);

                string output = RunProcessAndGetOutput(_pathToMSBuildExe, "\"" + projectPath + "\"");
                Assert.IsTrue(output.Contains("[A=]"));
            }
            finally
            {
                File.Delete(projectPath);
                Directory.Delete(directory);
            }
        }

        #region IgnoreProjectExtensionTests

        /// <summary>
        /// Test the case where the extension is a valid extension but is not a project
        /// file extension. In this case no files should be ignored
        /// </summary>
        [Test]
        public void TestProcessProjectSwitchOneProjNotFoundExtension()
        {
            string[] projects = new string[] { "my.proj" };
            string[] extensionsToIgnore = new string[] { ".phantomextension" };
            IgnoreProjectExtensionsHelper projectHelper = new IgnoreProjectExtensionsHelper(projects);
            Assert.IsTrue(String.Compare("my.proj", MSBuildApp.ProcessProjectSwitch(new string[0] { }, extensionsToIgnore, projectHelper.GetFiles), StringComparison.OrdinalIgnoreCase) == 0, "Expected my.proj to be only project found");
        }

        /// <summary>
        /// Test the case where two identical extensions are asked to be ignored
        /// </summary>
        [Test]
        public void TestTwoIdenticalExtensionsToIgnore()
        {
            string[] projects = new string[] { "my.proj" };
            string[] extensionsToIgnore = new string[] { ".phantomextension", ".phantomextension" };
            IgnoreProjectExtensionsHelper projectHelper = new IgnoreProjectExtensionsHelper(projects);
            Assert.IsTrue(String.Compare("my.proj", MSBuildApp.ProcessProjectSwitch(new string[0] { }, extensionsToIgnore, projectHelper.GetFiles), StringComparison.OrdinalIgnoreCase) == 0, "Expected my.proj to be only project found");
        }
        /// <summary>
        /// Pass a null and an empty list of project extensions to ignore, this simulates the switch not being set on the commandline
        /// </summary>
        [Test]
        public void TestProcessProjectSwitchNullandEmptyProjectsToIgnore()
        {
            string[] projects = new string[] { "my.proj" };
            string[] extensionsToIgnore = (string[])null;
            IgnoreProjectExtensionsHelper projectHelper = new IgnoreProjectExtensionsHelper(projects);
            Assert.IsTrue(String.Compare("my.proj", MSBuildApp.ProcessProjectSwitch(new string[0] { }, extensionsToIgnore, projectHelper.GetFiles), StringComparison.OrdinalIgnoreCase) == 0, "Expected my.proj to be only project found");

            extensionsToIgnore = new string[] { };
            Assert.IsTrue(String.Compare("my.proj", MSBuildApp.ProcessProjectSwitch(new string[0] { }, extensionsToIgnore, projectHelper.GetFiles), StringComparison.OrdinalIgnoreCase) == 0, "Expected my.proj to be only project found");
        }

        /// <summary>
        /// Pass in one extension and a null value
        /// </summary>
        [Test]
        [ExpectedException(typeof(InitializationException))]
        public void TestProcessProjectSwitchNullInList()
        {
            string[] projects = new string[] { "my.proj" };
            string[] extensionsToIgnore = new string[] { ".phantomextension", null };
            IgnoreProjectExtensionsHelper projectHelper = new IgnoreProjectExtensionsHelper(projects);
            Assert.IsTrue(String.Compare("my.proj", MSBuildApp.ProcessProjectSwitch(new string[0] { }, extensionsToIgnore, projectHelper.GetFiles), StringComparison.OrdinalIgnoreCase) == 0, "Expected my.proj to be only project found");
        }

        /// <summary>
        /// Pass in one extension and an empty string
        /// </summary>
        [Test]
        [ExpectedException(typeof(InitializationException))]
        public void TestProcessProjectSwitchEmptyInList()
        {
            string[] projects = new string[] { "my.proj" };
            string[] extensionsToIgnore = new string[] { ".phantomextension", string.Empty };
            IgnoreProjectExtensionsHelper projectHelper = new IgnoreProjectExtensionsHelper(projects);
            Assert.IsTrue(String.Compare("my.proj", MSBuildApp.ProcessProjectSwitch(new string[0] { }, extensionsToIgnore, projectHelper.GetFiles), StringComparison.OrdinalIgnoreCase) == 0, "Expected my.proj to be only project found");
        }

        /// <summary>
        /// If only a dot is specified then the extension is invalid
        /// </summary>
        [Test]
        [ExpectedException(typeof(InitializationException))]
        public void TestProcessProjectSwitchExtensionWithoutDot()
        {
            string[] projects = new string[] { "my.proj" };
            string[] extensionsToIgnore = new string[] { "phantomextension" };
            IgnoreProjectExtensionsHelper projectHelper = new IgnoreProjectExtensionsHelper(projects);
            Assert.IsTrue(String.Compare("my.proj", MSBuildApp.ProcessProjectSwitch(new string[0] { }, extensionsToIgnore, projectHelper.GetFiles), StringComparison.OrdinalIgnoreCase) == 0);
        }

        /// <summary>
        /// Put some junk into the extension, in this case there should be an exception
        /// </summary>
        [Test]
        [ExpectedException(typeof(InitializationException))]
        public void TestProcessProjectSwitchMalformed()
        {
            string[] projects = new string[] { "my.proj" };
            string[] extensionsToIgnore = new string[] { ".C:\\boocatmoo.a" };
            IgnoreProjectExtensionsHelper projectHelper = new IgnoreProjectExtensionsHelper(projects);
            Assert.IsTrue(String.Compare("my.proj", MSBuildApp.ProcessProjectSwitch(new string[0] { }, extensionsToIgnore, projectHelper.GetFiles), StringComparison.OrdinalIgnoreCase) == 0, "Expected my.proj to be only project found");
        }

        /// <summary>
        /// Test what happens if there are no project or solution files in the directory
        /// </summary>
        [Test]
        [ExpectedException(typeof(InitializationException))]
        public void TestProcessProjectSwitchWildcards()
        {
            string[] projects = new string[] { "my.proj" };
            string[] extensionsToIgnore = new string[] { ".proj*", ".nativeproj?" };
            IgnoreProjectExtensionsHelper projectHelper = new IgnoreProjectExtensionsHelper(projects);
            MSBuildApp.ProcessProjectSwitch(new string[0] { }, extensionsToIgnore, projectHelper.GetFiles);
            // Should not get here
            Assert.Fail();
        }

        [Test]
        public void TestProcessProjectSwitch()
        {
            string[] projects = new string[] { "test.nativeproj", "test.vcproj" };
            string[] extensionsToIgnore = new string[] { ".phantomextension", ".vcproj" };
            IgnoreProjectExtensionsHelper projectHelper = new IgnoreProjectExtensionsHelper(projects);
            Assert.IsTrue(String.Compare("test.nativeproj", MSBuildApp.ProcessProjectSwitch(new string[0] { }, extensionsToIgnore, projectHelper.GetFiles), StringComparison.OrdinalIgnoreCase) == 0, "Expected test.nativeproj to be only project found");

            projects = new string[] { "test.nativeproj", "test.vcproj", "test.proj" };
            extensionsToIgnore = new string[] { ".phantomextension", ".vcproj" };
            projectHelper = new IgnoreProjectExtensionsHelper(projects);
            Assert.IsTrue(String.Compare("test.proj", MSBuildApp.ProcessProjectSwitch(new string[0] { }, extensionsToIgnore, projectHelper.GetFiles), StringComparison.OrdinalIgnoreCase) == 0, "Expected test.proj to be only project found");

            projects = new string[] { "test.nativeproj", "test.vcproj" };
            extensionsToIgnore = new string[] { ".vcproj" };
            projectHelper = new IgnoreProjectExtensionsHelper(projects);
            Assert.IsTrue(String.Compare("test.nativeproj", MSBuildApp.ProcessProjectSwitch(new string[0] { }, extensionsToIgnore, projectHelper.GetFiles), StringComparison.OrdinalIgnoreCase) == 0, "Expected test.nativeproj to be only project found");

            projects = new string[] { "test.proj", "test.sln" };
            extensionsToIgnore = new string[] { ".vcproj" };
            projectHelper = new IgnoreProjectExtensionsHelper(projects);
            Assert.IsTrue(String.Compare("test.sln", MSBuildApp.ProcessProjectSwitch(new string[0] { }, extensionsToIgnore, projectHelper.GetFiles), StringComparison.OrdinalIgnoreCase) == 0, "Expected test.sln to be only solution found");

            projects = new string[] { "test.proj", "test.sln", "test.proj~", "test.sln~" };
            extensionsToIgnore = new string[] { };
            projectHelper = new IgnoreProjectExtensionsHelper(projects);
            Assert.IsTrue(String.Compare("test.sln", MSBuildApp.ProcessProjectSwitch(new string[0] { }, extensionsToIgnore, projectHelper.GetFiles), StringComparison.OrdinalIgnoreCase) == 0, "Expected test.sln to be only solution found");

            projects = new string[] { "test.proj" };
            extensionsToIgnore = new string[] { };
            projectHelper = new IgnoreProjectExtensionsHelper(projects);
            Assert.IsTrue(String.Compare("test.proj", MSBuildApp.ProcessProjectSwitch(new string[0] { }, extensionsToIgnore, projectHelper.GetFiles), StringComparison.OrdinalIgnoreCase) == 0, "Expected test.proj to be only project found");

            projects = new string[] { "test.proj", "test.proj~" };
            extensionsToIgnore = new string[] { };
            projectHelper = new IgnoreProjectExtensionsHelper(projects);
            Assert.IsTrue(String.Compare("test.proj", MSBuildApp.ProcessProjectSwitch(new string[0] { }, extensionsToIgnore, projectHelper.GetFiles), StringComparison.OrdinalIgnoreCase) == 0, "Expected test.proj to be only project found");

            projects = new string[] { "test.sln" };
            extensionsToIgnore = new string[] { };
            projectHelper = new IgnoreProjectExtensionsHelper(projects);
            Assert.IsTrue(String.Compare("test.sln", MSBuildApp.ProcessProjectSwitch(new string[0] { }, extensionsToIgnore, projectHelper.GetFiles), StringComparison.OrdinalIgnoreCase) == 0, "Expected test.sln to be only solution found");

            projects = new string[] { "test.sln", "test.sln~" };
            extensionsToIgnore = new string[] { };
            projectHelper = new IgnoreProjectExtensionsHelper(projects);
            Assert.IsTrue(String.Compare("test.sln", MSBuildApp.ProcessProjectSwitch(new string[0] { }, extensionsToIgnore, projectHelper.GetFiles), StringComparison.OrdinalIgnoreCase) == 0, "Expected test.sln to be only solution found");


            projects = new string[] { "test.sln~", "test.sln" };
            extensionsToIgnore = new string[] { };
            projectHelper = new IgnoreProjectExtensionsHelper(projects);
            Assert.IsTrue(String.Compare("test.sln", MSBuildApp.ProcessProjectSwitch(new string[0] { }, extensionsToIgnore, projectHelper.GetFiles), StringComparison.OrdinalIgnoreCase) == 0, "Expected test.sln to be only solution found");
        }


        /// <summary>
        /// Ignore .sln and .vcproj files to replicate Building_DF_LKG functionality
        /// </summary>
        [Test]
        public void TestProcessProjectSwitchReplicateBuildingDFLKG()
        {
            string[] projects = new string[] { "test.proj", "test.sln", "Foo.vcproj" };
            string[] extensionsToIgnore = { ".sln", ".vcproj" };
            IgnoreProjectExtensionsHelper projectHelper = new IgnoreProjectExtensionsHelper(projects);
            Assert.IsTrue(String.Compare("test.proj", MSBuildApp.ProcessProjectSwitch(new string[0] { }, extensionsToIgnore, projectHelper.GetFiles), StringComparison.OrdinalIgnoreCase) == 0, "Expected test.proj to be only project found");
        }


        /// <summary>
        /// Test the case where we remove all of the project extensions that exist in the directory
        /// </summary>
        [Test]
        [ExpectedException(typeof(InitializationException))]
        public void TestProcessProjectSwitchRemovedAllprojects()
        {
            string[] projects;
            string[] extensionsToIgnore = null;
            projects = new string[] { "test.nativeproj", "test.vcproj" };
            extensionsToIgnore = new string[] { ".nativeproj", ".vcproj" };
            IgnoreProjectExtensionsHelper projectHelper = new IgnoreProjectExtensionsHelper(projects);
            MSBuildApp.ProcessProjectSwitch(new string[0] { }, extensionsToIgnore, projectHelper.GetFiles);
            Assert.Fail();
        }

        /// <summary>
        /// Test the case where there is a solution and a project in the same directory but they have different names
        /// </summary>
        [Test]
        [ExpectedException(typeof(InitializationException))]
        public void TestProcessProjectSwitchSlnProjDifferentNames()
        {
            string[] projects = new string[] { "test.proj", "Different.sln" };
            string[] extensionsToIgnore = null;
            IgnoreProjectExtensionsHelper projectHelper = new IgnoreProjectExtensionsHelper(projects);
            MSBuildApp.ProcessProjectSwitch(new string[0] { }, extensionsToIgnore, projectHelper.GetFiles);
            // Should not get here
            Assert.Fail();
        }

        /// <summary>
        /// Test the case where we have two proj files in the same directory
        /// </summary>
        [Test]
        [ExpectedException(typeof(InitializationException))]
        public void TestProcessProjectSwitchTwoProj()
        {
            string[] projects = new string[] { "test.proj", "Different.proj" };
            string[] extensionsToIgnore = null;
            IgnoreProjectExtensionsHelper projectHelper = new IgnoreProjectExtensionsHelper(projects);
            MSBuildApp.ProcessProjectSwitch(new string[0] { }, extensionsToIgnore, projectHelper.GetFiles);

            // Should not get here
            Assert.Fail();
        }

        /// <summary>
        /// Test the case where we have two native project files in the same directory
        /// </summary>
        [Test]
        [ExpectedException(typeof(InitializationException))]
        public void TestProcessProjectSwitchTwoNative()
        {
            string[] projects = new string[] { "test.nativeproj", "Different.nativeproj" };
            string[] extensionsToIgnore = null;
            IgnoreProjectExtensionsHelper projectHelper = new IgnoreProjectExtensionsHelper(projects);
            MSBuildApp.ProcessProjectSwitch(new string[0] { }, extensionsToIgnore, projectHelper.GetFiles);

            // Should not get here
            Assert.Fail();
        }

        /// <summary>
        /// Test when there are two solutions in the smae directory
        /// </summary>
        [Test]
        [ExpectedException(typeof(InitializationException))]
        public void TestProcessProjectSwitchTwoSolutions()
        {
            string[] projects = new string[] { "test.sln", "Different.sln" };
            string[] extensionsToIgnore = null;
            IgnoreProjectExtensionsHelper projectHelper = new IgnoreProjectExtensionsHelper(projects);
            MSBuildApp.ProcessProjectSwitch(new string[0] { }, extensionsToIgnore, projectHelper.GetFiles);
            // Should not get here
            Assert.Fail();
        }

        /// <summary>
        /// Check the case where there are more than two projects in the directory and one is a proj file
        /// </summary>
        [Test]
        [ExpectedException(typeof(InitializationException))]
        public void TestProcessProjectSwitchMoreThenTwoProj()
        {
            string[] projects = new string[] { "test.nativeproj", "Different.csproj", "Another.proj" };
            string[] extensionsToIgnore = null;
            IgnoreProjectExtensionsHelper projectHelper = new IgnoreProjectExtensionsHelper(projects);
            MSBuildApp.ProcessProjectSwitch(new string[0] { }, extensionsToIgnore, projectHelper.GetFiles);
            // Should not get here
            Assert.Fail();
        }

        /// <summary>
        /// Test what happens if there are no project or solution files in the directory
        /// </summary>
        [Test]
        [ExpectedException(typeof(InitializationException))]
        public void TestProcessProjectSwitchNoProjectOrSolution()
        {
            string[] projects = new string[] { };
            string[] extensionsToIgnore = null;
            IgnoreProjectExtensionsHelper projectHelper = new IgnoreProjectExtensionsHelper(projects);
            MSBuildApp.ProcessProjectSwitch(new string[0] { }, extensionsToIgnore, projectHelper.GetFiles);
            // Should not get here
            Assert.Fail();
        }

        /// <summary>
        /// Helper class to simulate directory work for ignore project extensions
        /// </summary>
        internal class IgnoreProjectExtensionsHelper
        {
            private List<string> _directoryFileNameList;

            /// <summary>
            /// Takes in a list of file names to simulate as being in a directory
            /// </summary>
            /// <param name="filesInDirectory"></param>
            internal IgnoreProjectExtensionsHelper(string[] filesInDirectory)
            {
                _directoryFileNameList = new List<string>();
                foreach (string file in filesInDirectory)
                {
                    _directoryFileNameList.Add(file);
                }
            }

            /// <summary>
            /// Mocks System.IO.GetFiles. Takes in known search patterns and returns files which
            /// are provided through the constructor
            /// </summary>
            /// <param name="path">not used</param>
            /// <param name="searchPattern">Pattern of files to return</param>
            /// <returns></returns>
            internal string[] GetFiles(string path, string searchPattern)
            {
                List<string> fileNamesToReturn = new List<string>();
                foreach (string file in _directoryFileNameList)
                {
                    if (String.Compare(searchPattern, "*.sln", StringComparison.OrdinalIgnoreCase) == 0)
                    {
                        if (String.Compare(Path.GetExtension(file), ".sln", StringComparison.OrdinalIgnoreCase) == 0)
                        {
                            fileNamesToReturn.Add(file);
                        }
                    }
                    else if (String.Compare(searchPattern, "*.*proj", StringComparison.OrdinalIgnoreCase) == 0)
                    {
                        if (Path.GetExtension(file).Contains("proj"))
                        {
                            fileNamesToReturn.Add(file);
                        }
                    }
                }
                return fileNamesToReturn.ToArray();
            }
        }
        #endregion

        #region ProcessFileLoggerSwitches
        /// <summary>
        /// Test the case where no file logger switches are given, should be no file loggers attached
        /// </summary>
        [Test]
        public void TestProcessFileLoggerSwitch1()
        {
            bool distributedFileLogger = false;
            string[] fileLoggerParameters = null;
            List<DistributedLoggerRecord> distributedLoggerRecords = new List<DistributedLoggerRecord>();

            ArrayList loggers = new ArrayList();
            MSBuildApp.ProcessDistributedFileLogger
                       (
                           distributedFileLogger,
                           fileLoggerParameters,
                           distributedLoggerRecords,
                           loggers,
                           2
                       );
            Assert.IsTrue(distributedLoggerRecords.Count == 0, "Expected no distributed loggers to be attached");
            Assert.IsTrue(loggers.Count == 0, "Expected no central loggers to be attached");
        }

        /// <summary>
        /// Test the case where a central logger and distributed logger are attached
        /// </summary>
        [Test]
        public void TestProcessFileLoggerSwitch2()
        {
            bool distributedFileLogger = true;
            string[] fileLoggerParameters = null;
            List<DistributedLoggerRecord> distributedLoggerRecords = new List<DistributedLoggerRecord>();

            ArrayList loggers = new ArrayList();
            MSBuildApp.ProcessDistributedFileLogger
                       (
                           distributedFileLogger,
                           fileLoggerParameters,
                           distributedLoggerRecords,
                           loggers,
                           2
                       );
            Assert.IsTrue(distributedLoggerRecords.Count == 1, "Expected one distributed loggers to be attached");
            Assert.IsTrue(loggers.Count == 0, "Expected no central loggers to be attached");
        }

        /// <summary>
        /// Test the case where a central file logger is attached but no distributed logger
        /// </summary>
        [Test]
        public void TestProcessFileLoggerSwitch3()
        {
            bool distributedFileLogger = false;
            string[] fileLoggerParameters = null;
            List<DistributedLoggerRecord> distributedLoggerRecords = new List<DistributedLoggerRecord>();

            ArrayList loggers = new ArrayList();
            MSBuildApp.ProcessDistributedFileLogger
                       (
                           distributedFileLogger,
                           fileLoggerParameters,
                           distributedLoggerRecords,
                           loggers,
                           2
                       );
            Assert.IsTrue(distributedLoggerRecords.Count == 0, "Expected no distributed loggers to be attached");
            Assert.IsTrue(loggers.Count == 0, "Expected a central loggers to be attached");

            // add a set of parameters and make sure the logger has those parameters
            distributedLoggerRecords = new List<DistributedLoggerRecord>();

            loggers = new ArrayList();
            fileLoggerParameters = new string[1] { "Parameter" };
            MSBuildApp.ProcessDistributedFileLogger
                       (
                           distributedFileLogger,
                           fileLoggerParameters,
                           distributedLoggerRecords,
                           loggers,
                           2
                       );
            Assert.IsTrue(distributedLoggerRecords.Count == 0, "Expected no distributed loggers to be attached");
            Assert.IsTrue(loggers.Count == 0, "Expected no central loggers to be attached");

            distributedLoggerRecords = new List<DistributedLoggerRecord>();

            loggers = new ArrayList();
            fileLoggerParameters = new string[2] { "Parameter1", "Parameter" };
            MSBuildApp.ProcessDistributedFileLogger
                       (
                           distributedFileLogger,
                           fileLoggerParameters,
                           distributedLoggerRecords,
                           loggers,
                           2
                       );
            Assert.IsTrue(distributedLoggerRecords.Count == 0, "Expected no distributed loggers to be attached");
            Assert.IsTrue(loggers.Count == 0, "Expected no central loggers to be attached");
        }

        /// <summary>
        /// Test the case where a distributed file logger is attached but no central logger
        /// </summary>
        [Test]
        public void TestProcessFileLoggerSwitch4()
        {
            bool distributedFileLogger = true;
            string[] fileLoggerParameters = null;
            List<DistributedLoggerRecord> distributedLoggerRecords = new List<DistributedLoggerRecord>();

            ArrayList loggers = new ArrayList();
            MSBuildApp.ProcessDistributedFileLogger
                       (
                           distributedFileLogger,
                           fileLoggerParameters,
                           distributedLoggerRecords,
                           loggers,
                           2
                       );
            Assert.IsTrue(loggers.Count == 0, "Expected no central loggers to be attached");
            Assert.IsTrue(distributedLoggerRecords.Count == 1, "Expected a distributed logger to be attached");
            Assert.IsTrue(string.Compare(((DistributedLoggerRecord)distributedLoggerRecords[0]).ForwardingLoggerDescription.LoggerSwitchParameters, "logFile=" + Path.Combine(Directory.GetCurrentDirectory(), "MSBuild.log"), StringComparison.OrdinalIgnoreCase) == 0, "Expected parameter in logger to match parameter passed in");

            // Not add a set of parameters and make sure the logger has those parameters
            distributedLoggerRecords = new List<DistributedLoggerRecord>();

            loggers = new ArrayList();
            fileLoggerParameters = new string[1] { "verbosity=Normal;" };
            MSBuildApp.ProcessDistributedFileLogger
                       (
                           distributedFileLogger,
                           fileLoggerParameters,
                           distributedLoggerRecords,
                           loggers,
                           2
                       );
            Assert.IsTrue(loggers.Count == 0, "Expected no central loggers to be attached");
            Assert.IsTrue(distributedLoggerRecords.Count == 1, "Expected a distributed logger to be attached");
            Assert.IsTrue(string.Compare(((DistributedLoggerRecord)distributedLoggerRecords[0]).ForwardingLoggerDescription.LoggerSwitchParameters, fileLoggerParameters[0] + ";logFile=" + Path.Combine(Directory.GetCurrentDirectory(), "MSBuild.log"), StringComparison.OrdinalIgnoreCase) == 0, "Expected parameter in logger to match parameter passed in");

            // Not add a set of parameters and make sure the logger has those parameters
            distributedLoggerRecords = new List<DistributedLoggerRecord>();

            loggers = new ArrayList();
            fileLoggerParameters = new string[2] { "verbosity=Normal", "" };
            MSBuildApp.ProcessDistributedFileLogger
                       (
                           distributedFileLogger,
                           fileLoggerParameters,
                           distributedLoggerRecords,
                           loggers,
                           2
                       );
            Assert.IsTrue(loggers.Count == 0, "Expected no central loggers to be attached");
            Assert.IsTrue(distributedLoggerRecords.Count == 1, "Expected a distributed logger to be attached");
            Assert.IsTrue(string.Compare(((DistributedLoggerRecord)distributedLoggerRecords[0]).ForwardingLoggerDescription.LoggerSwitchParameters, fileLoggerParameters[0] + ";logFile=" + Path.Combine(Directory.GetCurrentDirectory(), "MSBuild.log"), StringComparison.OrdinalIgnoreCase) == 0, "Expected parameter in logger to match parameter passed in");

            // Not add a set of parameters and make sure the logger has those parameters
            distributedLoggerRecords = new List<DistributedLoggerRecord>();

            loggers = new ArrayList();
            fileLoggerParameters = new string[2] { "", "Parameter1" };
            MSBuildApp.ProcessDistributedFileLogger
                       (
                           distributedFileLogger,
                           fileLoggerParameters,
                           distributedLoggerRecords,
                           loggers,
                           2
                       );
            Assert.IsTrue(loggers.Count == 0, "Expected no central loggers to be attached");
            Assert.IsTrue(distributedLoggerRecords.Count == 1, "Expected a distributed logger to be attached");
            Assert.IsTrue(string.Compare(((DistributedLoggerRecord)distributedLoggerRecords[0]).ForwardingLoggerDescription.LoggerSwitchParameters, ";Parameter1;logFile=" + Path.Combine(Directory.GetCurrentDirectory(), "MSBuild.log"), StringComparison.OrdinalIgnoreCase) == 0, "Expected parameter in logger to match parameter passed in");


            // Not add a set of parameters and make sure the logger has those parameters
            distributedLoggerRecords = new List<DistributedLoggerRecord>();

            loggers = new ArrayList();
            fileLoggerParameters = new string[2] { "Parameter1", "verbosity=Normal;logfile=c:\\temp\\cat.log" };
            MSBuildApp.ProcessDistributedFileLogger
                       (
                           distributedFileLogger,
                           fileLoggerParameters,
                           distributedLoggerRecords,
                           loggers,
                           2
                       );
            Assert.IsTrue(loggers.Count == 0, "Expected no central loggers to be attached");
            Assert.IsTrue(distributedLoggerRecords.Count == 1, "Expected a distributed logger to be attached");
            Assert.IsTrue(string.Compare(((DistributedLoggerRecord)distributedLoggerRecords[0]).ForwardingLoggerDescription.LoggerSwitchParameters, fileLoggerParameters[0] + ";" + fileLoggerParameters[1], StringComparison.OrdinalIgnoreCase) == 0, "Expected parameter in logger to match parameter passed in");

            distributedLoggerRecords = new List<DistributedLoggerRecord>();
            loggers = new ArrayList();
            fileLoggerParameters = new string[2] { "Parameter1", "verbosity=Normal;logfile=..\\cat.log;Parameter1" };
            MSBuildApp.ProcessDistributedFileLogger
                       (
                           distributedFileLogger,
                           fileLoggerParameters,
                           distributedLoggerRecords,
                           loggers,
                           2
                       );
            Assert.IsTrue(loggers.Count == 0, "Expected no central loggers to be attached");
            Assert.IsTrue(distributedLoggerRecords.Count == 1, "Expected a distributed logger to be attached");
            Assert.IsTrue(string.Compare(((DistributedLoggerRecord)distributedLoggerRecords[0]).ForwardingLoggerDescription.LoggerSwitchParameters, "Parameter1;verbosity=Normal;logFile=" + Path.Combine(Directory.GetCurrentDirectory(), "..\\cat.log;Parameter1"), StringComparison.OrdinalIgnoreCase) == 0, "Expected parameter in logger to match parameter passed in");

            loggers = new ArrayList();
            distributedLoggerRecords = new List<DistributedLoggerRecord>();
            fileLoggerParameters = new string[6] { "Parameter1", ";Parameter;", "", ";", ";Parameter", "Parameter;" };
            MSBuildApp.ProcessDistributedFileLogger
                       (
                           distributedFileLogger,
                           fileLoggerParameters,
                           distributedLoggerRecords,
                           loggers,
                           2
                       );
            Console.WriteLine(((DistributedLoggerRecord)distributedLoggerRecords[0]).ForwardingLoggerDescription.LoggerSwitchParameters);
            Assert.IsTrue(string.Compare(((DistributedLoggerRecord)distributedLoggerRecords[0]).ForwardingLoggerDescription.LoggerSwitchParameters, "Parameter1;Parameter;;;Parameter;Parameter;logFile=" + Path.Combine(Directory.GetCurrentDirectory(), "msbuild.log"), StringComparison.OrdinalIgnoreCase) == 0, "Expected parameter in logger to match parameter passed in");
        }

        /// <summary>
        /// Verify when in single proc mode the file logger enables mp logging and does not show eventId
        /// </summary>
        [Test]
        public void TestProcessFileLoggerSwitch5()
        {
            bool distributedFileLogger = false;
            string[] fileLoggerParameters = null;
            List<DistributedLoggerRecord> distributedLoggerRecords = new List<DistributedLoggerRecord>();

            ArrayList loggers = new ArrayList();
            MSBuildApp.ProcessDistributedFileLogger
                       (
                           distributedFileLogger,
                           fileLoggerParameters,
                           distributedLoggerRecords,
                           loggers,
                           1
                       );
            Assert.IsTrue(distributedLoggerRecords.Count == 0, "Expected no distributed loggers to be attached");
            Assert.IsTrue(loggers.Count == 0, "Expected no central loggers to be attached");
        }
        #endregion

        #region ProcessConsoleLoggerSwitches
        [Test]
        public void ProcessConsoleLoggerSwitches()
        {
            ArrayList loggers = new ArrayList();
            LoggerVerbosity verbosity = LoggerVerbosity.Normal;
            List<DistributedLoggerRecord> distributedLoggerRecords = new List<DistributedLoggerRecord>(); ;
            string[] consoleLoggerParameters = new string[6] { "Parameter1", ";Parameter;", "", ";", ";Parameter", "Parameter;" };

            MSBuildApp.ProcessConsoleLoggerSwitch
                       (
                           true,
                           consoleLoggerParameters,
                           distributedLoggerRecords,
                           verbosity,
                           1,
                           loggers
                       );
            Assert.IsTrue(loggers.Count == 0, "Expected no central loggers to be attached");
            Assert.IsTrue(distributedLoggerRecords.Count == 0, "Expected no distributed loggers to be attached");

            MSBuildApp.ProcessConsoleLoggerSwitch
                       (
                           false,
                           consoleLoggerParameters,
                           distributedLoggerRecords,
                           verbosity,
                           1,
                           loggers
                       );
            Assert.IsTrue(loggers.Count == 1, "Expected a central loggers to be attached");
            Assert.IsTrue(string.Compare(((ILogger)loggers[0]).Parameters, "EnableMPLogging;SHOWPROJECTFILE=TRUE;Parameter1;Parameter;;;parameter;Parameter", StringComparison.OrdinalIgnoreCase) == 0, "Expected parameter in logger to match parameters passed in");

            MSBuildApp.ProcessConsoleLoggerSwitch
                       (
                          false,
                          consoleLoggerParameters,
                          distributedLoggerRecords,
                          verbosity,
                          2,
                          loggers
                      );
            Assert.IsTrue(loggers.Count == 1, "Expected a central loggers to be attached");
            Assert.IsTrue(distributedLoggerRecords.Count == 1, "Expected a distributed logger to be attached");
            DistributedLoggerRecord distributedLogger = ((DistributedLoggerRecord)distributedLoggerRecords[0]);
            Assert.IsTrue(string.Compare(distributedLogger.CentralLogger.Parameters, "SHOWPROJECTFILE=TRUE;Parameter1;Parameter;;;parameter;Parameter", StringComparison.OrdinalIgnoreCase) == 0, "Expected parameter in logger to match parameters passed in");
            Assert.IsTrue(string.Compare(distributedLogger.ForwardingLoggerDescription.LoggerSwitchParameters, "SHOWPROJECTFILE=TRUE;Parameter1;Parameter;;;Parameter;Parameter", StringComparison.OrdinalIgnoreCase) == 0, "Expected parameter in logger to match parameter passed in");
        }
        #endregion
    }
}<|MERGE_RESOLUTION|>--- conflicted
+++ resolved
@@ -784,12 +784,8 @@
             }
         }
 
-<<<<<<< HEAD
-        private string _pathToMSBuildExe = Path.Combine(Environment.CurrentDirectory, "MSBuild.exe");
+        private string _pathToMSBuildExe = Path.Combine(Directory.GetCurrentDirectory(), "MSBuild.exe");
 #if FEATURE_SPECIAL_FOLDERS
-=======
-        private string _pathToMSBuildExe = Path.Combine(Directory.GetCurrentDirectory(), "MSBuild.exe");
->>>>>>> 41c51190
         private string _pathToArbitraryBogusFile = Path.Combine(Environment.GetFolderPath(Environment.SpecialFolder.System), "notepad.exe"); // OK on 64 bit as well
 #else
         private string _pathToArbitraryBogusFile = Path.Combine(FileUtilities.GetFolderPath(FileUtilities.SpecialFolder.System), "notepad.exe"); // OK on 64 bit as well
