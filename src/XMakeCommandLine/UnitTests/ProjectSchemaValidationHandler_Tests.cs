﻿// Copyright (c) Microsoft. All rights reserved.
// Licensed under the MIT license. See LICENSE file in the project root for full license information.

#if FEATURE_XML_SCHEMA_VALIDATION
using System;
using System.IO;
using System.Reflection;
using System.Resources;
using System.Threading;
using System.Xml;
using Microsoft.Build.CommandLine;
using Microsoft.Build.Framework;
using Microsoft.Build.Shared;
<<<<<<< HEAD
using NUnit.Framework;

namespace Microsoft.Build.UnitTests
{
    [TestFixture]
=======
using Xunit;

namespace Microsoft.Build.UnitTests
{
>>>>>>> 3f8a403e
    public class ProjectSchemaValidationHandlerTest
    {
        /***********************************************************************
         * 
         * Test:        ProjectSchemaValidationHandlerTest.VerifyProjectSchema
         *  
         * This calls VerifyProjectSchema to validate a project file passed, where
         * the project contents are invalid
         * 
         **********************************************************************/
<<<<<<< HEAD
        [Test]
=======
        [Fact]
>>>>>>> 3f8a403e
        public void VerifyInvalidProjectSchema
            (
            )
        {
            string[] msbuildTempXsdFilenames = new string[] { };
            string projectFilename = null;
            string oldValueForMSBuildOldOM = null;
            try
            {
                oldValueForMSBuildOldOM = Environment.GetEnvironmentVariable("MSBuildOldOM");
                Environment.SetEnvironmentVariable("MSBuildOldOM", "");

                // Create schema files in the temp folder
                msbuildTempXsdFilenames = PrepareSchemaFiles();

                projectFilename = CreateTempFileOnDisk(@"
                    <Project xmlns=`msbuildnamespace`>
                        <PropertyGroup>
                            <MyInvalidProperty/>
                        </PropertyGroup>
                        <Target Name=`Build` />
                    </Project>
                    ");
                string quotedProjectFilename = "\"" + projectFilename + "\"";

                Assert.Equal(MSBuildApp.ExitType.InitializationError, MSBuildApp.Execute(@"c:\foo\msbuild.exe " + quotedProjectFilename + " /validate:\"" + msbuildTempXsdFilenames[0] + "\""));
            }
            finally
            {
                if (projectFilename != null) File.Delete(projectFilename);
                CleanupSchemaFiles(msbuildTempXsdFilenames);
                Environment.SetEnvironmentVariable("MSBuildOldOM", oldValueForMSBuildOldOM);
            }
        }

        /// <summary>
        /// Checks that an exception is thrown when the schema being validated
        /// against is itself invalid
        /// </summary>
<<<<<<< HEAD
        [Test]
=======
        [Fact]
>>>>>>> 3f8a403e
        public void VerifyInvalidSchemaItself1
            (
            )
        {
            string invalidSchemaFile = null;
            string projectFilename = null;
            string oldValueForMSBuildOldOM = null;
            try
            {
                oldValueForMSBuildOldOM = Environment.GetEnvironmentVariable("MSBuildOldOM");
                Environment.SetEnvironmentVariable("MSBuildOldOM", "");

                // Create schema files in the temp folder
                invalidSchemaFile = FileUtilities.GetTemporaryFile();

                File.WriteAllText(invalidSchemaFile, "<this_is_invalid_schema_content/>");

                projectFilename = CreateTempFileOnDisk(@"
                    <Project xmlns=`msbuildnamespace`>
                        <Target Name=`Build` />
                    </Project>
                    ");
                string quotedProjectFile = "\"" + projectFilename + "\"";

                Assert.Equal(MSBuildApp.ExitType.InitializationError, MSBuildApp.Execute(@"c:\foo\msbuild.exe " + quotedProjectFile + " /validate:\"" + invalidSchemaFile + "\""));
            }
            finally
            {
                if (projectFilename != null) File.Delete(projectFilename);
                if (invalidSchemaFile != null) File.Delete(invalidSchemaFile);
                Environment.SetEnvironmentVariable("MSBuildOldOM", oldValueForMSBuildOldOM);
            }
        }

        /// <summary>
        /// Checks that an exception is thrown when the schema being validated
        /// against is itself invalid
        /// </summary>
<<<<<<< HEAD
        [Test]
=======
        [Fact]
>>>>>>> 3f8a403e
        public void VerifyInvalidSchemaItself2
            (
            )
        {
            string invalidSchemaFile = null;
            string projectFilename = null;
            string oldValueForMSBuildOldOM = null;

            try
            {
                oldValueForMSBuildOldOM = Environment.GetEnvironmentVariable("MSBuildOldOM");
                Environment.SetEnvironmentVariable("MSBuildOldOM", "");

                // Create schema files in the temp folder
                invalidSchemaFile = FileUtilities.GetTemporaryFile();

                File.WriteAllText(invalidSchemaFile, @"<?xml version=""1.0"" encoding=""UTF-8""?>
<xs:schema targetNamespace=""http://schemas.microsoft.com/developer/msbuild/2003"" xmlns:msb=""http://schemas.microsoft.com/developer/msbuild/2003"" xmlns:xs=""http://www.w3.org/2001/XMLSchema"" elementFormDefault=""qualified"">
    <xs:element name=""Project"">
        <xs:complexType>
            <xs:sequence>
                <xs:group ref=""x"" minOccurs=""0"" maxOccurs=""unbounded""/>
            </xs:sequence>
        </xs:complexType>
    </xs:element>
</xs:schema>

");

                projectFilename = CreateTempFileOnDisk(@"
                    <Project xmlns=`msbuildnamespace`>
                        <Target Name=`Build` />
                    </Project>
                    ");

                string quotedProjectFile = "\"" + projectFilename + "\"";

                Assert.Equal(MSBuildApp.ExitType.InitializationError, MSBuildApp.Execute(@"c:\foo\msbuild.exe " + quotedProjectFile + " /validate:\"" + invalidSchemaFile + "\""));
            }
            finally
            {
                if (invalidSchemaFile != null) File.Delete(invalidSchemaFile);
                if (projectFilename != null) File.Delete(projectFilename);
                Environment.SetEnvironmentVariable("MSBuildOldOM", oldValueForMSBuildOldOM);
            }
        }

        /***********************************************************************
         * 
         * Test:        ProjectSchemaValidationHandlerTest.VerifyProjectSchema
         *  
         * This calls VerifyProjectSchema to validate a project XML
         * specified in a string, where the project passed is valid
         * 
         **********************************************************************/
<<<<<<< HEAD
        [Test]
=======
        [Fact]
>>>>>>> 3f8a403e
        public void VerifyValidProjectSchema
            (
            )
        {
            string[] msbuildTempXsdFilenames = new string[] { };
            string projectFilename = CreateTempFileOnDisk(@"
                    <Project xmlns=`msbuildnamespace`>
                        <Target Name=`Build` />
                    </Project>
                    ");
            string oldValueForMSBuildOldOM = null;

            try
            {
                oldValueForMSBuildOldOM = Environment.GetEnvironmentVariable("MSBuildOldOM");
                Environment.SetEnvironmentVariable("MSBuildOldOM", "");

                // Create schema files in the temp folder
                msbuildTempXsdFilenames = PrepareSchemaFiles();
                string quotedProjectFile = "\"" + projectFilename + "\"";

                Assert.Equal(MSBuildApp.ExitType.Success, MSBuildApp.Execute(@"c:\foo\msbuild.exe " + quotedProjectFile + " /validate:\"" + msbuildTempXsdFilenames[0] + "\""));

                //ProjectSchemaValidationHandler.VerifyProjectSchema
                //    (
                //    projectFilename, 
                //    msbuildTempXsdFilenames[0],
                //    @"c:\"
                //    );
            }
            finally
            {
                File.Delete(projectFilename);
                CleanupSchemaFiles(msbuildTempXsdFilenames);
                Environment.SetEnvironmentVariable("MSBuildOldOM", oldValueForMSBuildOldOM);
            }
        }

        /// <summary>
        /// The test has a valid project file, importing an invalid project file.
        /// We should not validate imported files against the schema in V1, so this
        /// should not be caught by the schema
        /// </summary>
<<<<<<< HEAD
        [Test]
=======
        [Fact]
>>>>>>> 3f8a403e
        public void VerifyInvalidImportNotCaughtBySchema
            (
            )
        {
            string[] msbuildTempXsdFilenames = new string[] { };

            string importedProjectFilename = CreateTempFileOnDisk(@"
                    <Project xmlns=`msbuildnamespace`>
                        <PropertyGroup><UnknownProperty/></PropertyGroup>
                        <Target Name=`Build` />
                    </Project>
                ");

            string projectFilename = CreateTempFileOnDisk(@"
                    <Project xmlns=`msbuildnamespace`>
                        <Import Project=`{0}` />
                    </Project>

                ", importedProjectFilename);
            string oldValueForMSBuildOldOM = null;

            try
            {
                oldValueForMSBuildOldOM = Environment.GetEnvironmentVariable("MSBuildOldOM");
                Environment.SetEnvironmentVariable("MSBuildOldOM", "");

                // Create schema files in the temp folder
                msbuildTempXsdFilenames = PrepareSchemaFiles();
                string quotedProjectFile = "\"" + projectFilename + "\"";

                Assert.Equal(MSBuildApp.ExitType.Success, MSBuildApp.Execute(@"c:\foo\msbuild.exe " + quotedProjectFile + " /validate:\"" + msbuildTempXsdFilenames[0] + "\""));

                //ProjectSchemaValidationHandler.VerifyProjectSchema
                //    (
                //    projectFilename,
                //    msbuildTempXsdFilenames[0],
                //    @"c:\"
                //    );
            }
            finally
            {
                CleanupSchemaFiles(msbuildTempXsdFilenames);
                File.Delete(projectFilename);
                File.Delete(importedProjectFilename);
                Environment.SetEnvironmentVariable("MSBuildOldOM", oldValueForMSBuildOldOM);
            }
        }

        #region Helper Functions

        /// <summary>
        /// MSBuild schemas are embedded as a resource into Microsoft.Build.Engine.UnitTests.dll.
        /// Extract the stream from the resource and write the XSDs out to a temporary file,
        /// so that our schema validator can access it.
        /// </summary>
        private string[] PrepareSchemaFiles()
        {
            Stream msbuildXsdStream = Assembly.GetExecutingAssembly().GetManifestResourceStream("Microsoft.Build.CommandLine.UnitTests.Microsoft.Build.xsd");
            StreamReader msbuildXsdStreamReader = new StreamReader(msbuildXsdStream);
            string msbuildXsdContents = msbuildXsdStreamReader.ReadToEnd();
            string msbuildTempXsdFilename = FileUtilities.GetTemporaryFile();
            File.WriteAllText(msbuildTempXsdFilename, msbuildXsdContents);

            msbuildXsdStream = Assembly.GetExecutingAssembly().GetManifestResourceStream("Microsoft.Build.CommandLine.UnitTests.Microsoft.Build.Core.xsd");
            msbuildXsdStreamReader = new StreamReader(msbuildXsdStream);
            msbuildXsdContents = msbuildXsdStreamReader.ReadToEnd();
            string msbuildXsdSubDirectory = Path.Combine(Path.GetTempPath(), "MSBuild");
            Directory.CreateDirectory(msbuildXsdSubDirectory);
            string msbuildTempXsdFilename2 = Path.Combine(msbuildXsdSubDirectory, "Microsoft.Build.Core.xsd");
            File.WriteAllText(msbuildTempXsdFilename2, msbuildXsdContents);

            msbuildXsdStream = Assembly.GetExecutingAssembly().GetManifestResourceStream("Microsoft.Build.CommandLine.UnitTests.Microsoft.Build.CommonTypes.xsd");
            msbuildXsdStreamReader = new StreamReader(msbuildXsdStream);
            msbuildXsdContents = msbuildXsdStreamReader.ReadToEnd();
            string msbuildTempXsdFilename3 = Path.Combine(msbuildXsdSubDirectory, "Microsoft.Build.CommonTypes.xsd");
            File.WriteAllText(msbuildTempXsdFilename3, msbuildXsdContents);

            return new string[] { msbuildTempXsdFilename, msbuildTempXsdFilename2, msbuildTempXsdFilename3 };
        }

        /// <summary>
        /// Gets rid of the temporary files created to hold the schemas for the duration
        /// of these unit tests.
        /// </summary>
        private void CleanupSchemaFiles(string[] msbuildTempXsdFilenames)
        {
            foreach (string file in msbuildTempXsdFilenames)
            {
                if (File.Exists(file))
                {
                    File.Delete(file);
                }
            }
            string msbuildXsdSubDirectory = Path.Combine(Path.GetTempPath(), "MSBuild");
            if (Directory.Exists(msbuildXsdSubDirectory))
            {
                for (int i = 0; i < 5; i++)
                {
                    try
                    {
                        Directory.Delete(msbuildXsdSubDirectory, true /* recursive */);
                        break;
                    }
                    catch (Exception)
                    {
                        Thread.Sleep(1000);
                        // Eat exceptions from the delete
                    }
                }
            }
        }

        /// <summary>
        /// Create an MSBuild project file on disk and return the full path to it.
        /// </summary>
        /// <remarks>Stolen from ObjectModelHelpers because we use relatively little
        /// of the ObjectModelHelpers functionality, so as to avoid having to include in
        /// this project everything that ObjectModelHelpers depends on</remarks>
        static internal string CreateTempFileOnDisk(string fileContents, params object[] args)
        {
            return CreateTempFileOnDiskNoFormat(String.Format(fileContents, args));
        }

        /// <summary>
        /// Create an MSBuild project file on disk and return the full path to it.
        /// </summary>
        /// <remarks>Stolen from ObjectModelHelpers because we use relatively little
        /// of the ObjectModelHelpers functionality, so as to avoid having to include in
        /// this project everything that ObjectModelHelpers depends on</remarks>
        static internal string CreateTempFileOnDiskNoFormat(string fileContents)
        {
            string projectFilePath = FileUtilities.GetTemporaryFile();

            File.WriteAllText(projectFilePath, CleanupFileContents(fileContents));

            return projectFilePath;
        }

        /// <summary>
        /// Does certain replacements in a string representing the project file contents.
        /// This makes it easier to write unit tests because the author doesn't have
        /// to worry about escaping double-quotes, etc.
        /// </summary>
        /// <remarks>Stolen from ObjectModelHelpers because we use relatively little
        /// of the ObjectModelHelpers functionality, so as to avoid having to include in
        /// this project everything that ObjectModelHelpers depends on</remarks>
        static private string CleanupFileContents(string projectFileContents)
        {
            // Replace reverse-single-quotes with double-quotes.
            projectFileContents = projectFileContents.Replace("`", "\"");

            // Place the correct MSBuild namespace into the <Project> tag.
            projectFileContents = projectFileContents.Replace("msbuildnamespace", msbuildNamespace);
            projectFileContents = projectFileContents.Replace("msbuilddefaulttoolsversion", msbuildDefaultToolsVersion);

            return projectFileContents;
        }

        private const string msbuildNamespace = "http://schemas.microsoft.com/developer/msbuild/2003";
        private const string msbuildDefaultToolsVersion = "4.0";

        #endregion // Helper Functions
    }
}
#endif<|MERGE_RESOLUTION|>--- conflicted
+++ resolved
@@ -1,4 +1,4 @@
-﻿// Copyright (c) Microsoft. All rights reserved.
+// Copyright (c) Microsoft. All rights reserved.
 // Licensed under the MIT license. See LICENSE file in the project root for full license information.
 
 #if FEATURE_XML_SCHEMA_VALIDATION
@@ -11,18 +11,10 @@
 using Microsoft.Build.CommandLine;
 using Microsoft.Build.Framework;
 using Microsoft.Build.Shared;
-<<<<<<< HEAD
-using NUnit.Framework;
+using Xunit;
 
 namespace Microsoft.Build.UnitTests
 {
-    [TestFixture]
-=======
-using Xunit;
-
-namespace Microsoft.Build.UnitTests
-{
->>>>>>> 3f8a403e
     public class ProjectSchemaValidationHandlerTest
     {
         /***********************************************************************
@@ -33,11 +25,7 @@
          * the project contents are invalid
          * 
          **********************************************************************/
-<<<<<<< HEAD
-        [Test]
-=======
-        [Fact]
->>>>>>> 3f8a403e
+        [Fact]
         public void VerifyInvalidProjectSchema
             (
             )
@@ -77,11 +65,7 @@
         /// Checks that an exception is thrown when the schema being validated
         /// against is itself invalid
         /// </summary>
-<<<<<<< HEAD
-        [Test]
-=======
-        [Fact]
->>>>>>> 3f8a403e
+        [Fact]
         public void VerifyInvalidSchemaItself1
             (
             )
@@ -120,11 +104,7 @@
         /// Checks that an exception is thrown when the schema being validated
         /// against is itself invalid
         /// </summary>
-<<<<<<< HEAD
-        [Test]
-=======
-        [Fact]
->>>>>>> 3f8a403e
+        [Fact]
         public void VerifyInvalidSchemaItself2
             (
             )
@@ -180,11 +160,7 @@
          * specified in a string, where the project passed is valid
          * 
          **********************************************************************/
-<<<<<<< HEAD
-        [Test]
-=======
-        [Fact]
->>>>>>> 3f8a403e
+        [Fact]
         public void VerifyValidProjectSchema
             (
             )
@@ -228,11 +204,7 @@
         /// We should not validate imported files against the schema in V1, so this
         /// should not be caught by the schema
         /// </summary>
-<<<<<<< HEAD
-        [Test]
-=======
-        [Fact]
->>>>>>> 3f8a403e
+        [Fact]
         public void VerifyInvalidImportNotCaughtBySchema
             (
             )
