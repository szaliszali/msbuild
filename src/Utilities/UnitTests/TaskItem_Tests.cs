﻿// Copyright (c) Microsoft. All rights reserved.
// Licensed under the MIT license. See LICENSE file in the project root for full license information.

using System;
using System.Collections;
using System.Collections.Generic;
using System.IO;

using Microsoft.Build.Framework;
using Microsoft.Build.Shared;
<<<<<<< HEAD
using Microsoft.Build.Utilities;

using NUnit.Framework;

#pragma warning disable 0219

namespace Microsoft.Build.UnitTests
{
    [TestFixture]
    public class TaskItemTests
    {
        // Make sure a TaskItem can be constructed using an ITaskItem
        [Test]
=======
using System.Collections.Generic;
using Xunit;

namespace Microsoft.Build.UnitTests
{
    public class TaskItemTests
    {
        // Make sure a TaskItem can be constructed using an ITaskItem
        [Fact]
>>>>>>> 3f8a403e
        public void ConstructWithITaskItem()
        {
            TaskItem from = new TaskItem();
            from.ItemSpec = "Monkey.txt";
            from.SetMetadata("Dog", "Bingo");
            from.SetMetadata("Cat", "Morris");

            TaskItem to = new TaskItem((ITaskItem)from);
            Assert.Equal("Monkey.txt", to.ItemSpec);
            Assert.Equal("Monkey.txt", (string)to);
            Assert.Equal("Bingo", to.GetMetadata("Dog"));
            Assert.Equal("Morris", to.GetMetadata("Cat"));

            // Test that item metadata are case-insensitive.
            to.SetMetadata("CaT", "");
            Assert.Equal("", to.GetMetadata("Cat"));

            // manipulate the item-spec a bit
            Assert.Equal("Monkey", to.GetMetadata(FileUtilities.ItemSpecModifiers.Filename));
            Assert.Equal(".txt", to.GetMetadata(FileUtilities.ItemSpecModifiers.Extension));
            Assert.Equal(String.Empty, to.GetMetadata(FileUtilities.ItemSpecModifiers.RelativeDir));
        }

        // Make sure metadata can be cloned from an existing ITaskItem
<<<<<<< HEAD
        [Test]
=======
        [Fact]
>>>>>>> 3f8a403e
        public void CopyMetadataFromITaskItem()
        {
            TaskItem from = new TaskItem();
            from.ItemSpec = "Monkey.txt";
            from.SetMetadata("Dog", "Bingo");
            from.SetMetadata("Cat", "Morris");
            from.SetMetadata("Bird", "Big");

            TaskItem to = new TaskItem();
            to.ItemSpec = "Bonobo.txt";
            to.SetMetadata("Sponge", "Bob");
            to.SetMetadata("Dog", "Harriet");
            to.SetMetadata("Cat", "Mike");
            from.CopyMetadataTo(to);

            Assert.Equal("Bonobo.txt", to.ItemSpec);          // ItemSpec is never overwritten
            Assert.Equal("Bob", to.GetMetadata("Sponge"));   // Metadata not in source are preserved.
            Assert.Equal("Harriet", to.GetMetadata("Dog"));  // Metadata present on destination are not overwritten.
            Assert.Equal("Mike", to.GetMetadata("Cat"));
            Assert.Equal("Big", to.GetMetadata("Bird"));
        }

<<<<<<< HEAD
        [Test]
        [ExpectedException(typeof(ArgumentNullException))]
=======
        [Fact]
>>>>>>> 3f8a403e
        public void NullITaskItem()
        {
            Assert.Throws<ArgumentNullException>(() =>
            {
                ITaskItem item = null;
                TaskItem taskItem = new TaskItem(item);

                // no NullReferenceException
            }
           );
        }
        /// <summary>
        /// Even without any custom metadata metadatanames should
        /// return the built in metadata
        /// </summary>
<<<<<<< HEAD
        [Test]
=======
        [Fact]
>>>>>>> 3f8a403e
        public void MetadataNamesNoCustomMetadata()
        {
            TaskItem taskItem = new TaskItem("x");

            Assert.Equal(FileUtilities.ItemSpecModifiers.All.Length, taskItem.MetadataNames.Count);
            Assert.Equal(FileUtilities.ItemSpecModifiers.All.Length, taskItem.MetadataCount);

            // Now add one
            taskItem.SetMetadata("m", "m1");

            Assert.Equal(FileUtilities.ItemSpecModifiers.All.Length + 1, taskItem.MetadataNames.Count);
            Assert.Equal(FileUtilities.ItemSpecModifiers.All.Length + 1, taskItem.MetadataCount);
        }

<<<<<<< HEAD
        [Test]
        [ExpectedException(typeof(ArgumentNullException))]
=======
        [Fact]
>>>>>>> 3f8a403e
        public void NullITaskItemCast()
        {
            Assert.Throws<ArgumentNullException>(() =>
            {
                TaskItem item = null;
                string result = (string)item;

                // no NullReferenceException
            }
           );
        }
<<<<<<< HEAD

        [Test]
=======
        [Fact]
>>>>>>> 3f8a403e
        public void ConstructFromDictionary()
        {
            Hashtable h = new Hashtable();
            h[FileUtilities.ItemSpecModifiers.Filename] = "foo";
            h[FileUtilities.ItemSpecModifiers.Extension] = "bar";
            h["custom"] = "hello";

            TaskItem t = new TaskItem("bamboo.baz", h);

            // item-spec modifiers were not overridden by dictionary passed to constructor
            Assert.Equal("bamboo", t.GetMetadata(FileUtilities.ItemSpecModifiers.Filename));
            Assert.Equal(".baz", t.GetMetadata(FileUtilities.ItemSpecModifiers.Extension));
            Assert.Equal("hello", t.GetMetadata("CUSTOM"));
        }

<<<<<<< HEAD
        [Test]
        [ExpectedException(typeof(ArgumentException))]
=======
        [Fact]
>>>>>>> 3f8a403e
        public void CannotChangeModifiers()
        {
            Assert.Throws<ArgumentException>(() =>
            {
                TaskItem t = new TaskItem("foo");

                try
                {
                    t.SetMetadata(FileUtilities.ItemSpecModifiers.FullPath, "bazbaz");
                }
                catch (Exception e)
                {
                    // so I can see the exception message in NUnit's "Standard Out" window
                    Console.WriteLine(e.Message);
                    throw;
                }
            }
           );
        }
<<<<<<< HEAD

        [Test]
        [ExpectedException(typeof(ArgumentException))]
=======
        [Fact]
>>>>>>> 3f8a403e
        public void CannotRemoveModifiers()
        {
            Assert.Throws<ArgumentException>(() =>
            {
                TaskItem t = new TaskItem("foor");

                try
                {
                    t.RemoveMetadata(FileUtilities.ItemSpecModifiers.RootDir);
                }
                catch (Exception e)
                {
                    // so I can see the exception message in NUnit's "Standard Out" window
                    Console.WriteLine(e.Message);
                    throw;
                }
            }
           );
        }
<<<<<<< HEAD

        [Test]
=======
        [Fact]
>>>>>>> 3f8a403e
        public void CheckMetadataCount()
        {
            TaskItem t = new TaskItem("foo");

            Assert.Equal(FileUtilities.ItemSpecModifiers.All.Length, t.MetadataCount);

            t.SetMetadata("grog", "RUM");

            Assert.Equal(FileUtilities.ItemSpecModifiers.All.Length + 1, t.MetadataCount);
        }


<<<<<<< HEAD
        [Test]
=======
        [Fact]
>>>>>>> 3f8a403e
        public void NonexistentRequestFullPath()
        {
            TaskItem from = new TaskItem();
            from.ItemSpec = "Monkey.txt";
            Assert.Equal(
                Path.Combine
                (
                    Directory.GetCurrentDirectory(),
                    "Monkey.txt"
                ),
                from.GetMetadata(FileUtilities.ItemSpecModifiers.FullPath)
            );
        }

<<<<<<< HEAD
        [Test]
=======
        [Fact]
>>>>>>> 3f8a403e
        public void NonexistentRequestRootDir()
        {
            TaskItem from = new TaskItem();
            from.ItemSpec = "Monkey.txt";
            Assert.Equal(
                Path.GetPathRoot
                (
                    from.GetMetadata(FileUtilities.ItemSpecModifiers.FullPath)
                ),
                from.GetMetadata(FileUtilities.ItemSpecModifiers.RootDir)
            );
        }

<<<<<<< HEAD
        [Test]
=======
        [Fact]
>>>>>>> 3f8a403e
        public void NonexistentRequestFilename()
        {
            TaskItem from = new TaskItem();
            from.ItemSpec = "Monkey.txt";
            Assert.Equal(
                "Monkey",
                from.GetMetadata(FileUtilities.ItemSpecModifiers.Filename)
            );
        }

<<<<<<< HEAD
        [Test]
=======
        [Fact]
>>>>>>> 3f8a403e
        public void NonexistentRequestExtension()
        {
            TaskItem from = new TaskItem();
            from.ItemSpec = "Monkey.txt";
            Assert.Equal(
                ".txt",
                from.GetMetadata(FileUtilities.ItemSpecModifiers.Extension)
            );
        }

<<<<<<< HEAD
        [Test]
=======
        [Fact]
>>>>>>> 3f8a403e
        public void NonexistentRequestRelativeDir()
        {
            TaskItem from = new TaskItem();
            from.ItemSpec = "Monkey.txt";
            Assert.Equal(0, from.GetMetadata(FileUtilities.ItemSpecModifiers.RelativeDir).Length);
        }

<<<<<<< HEAD
        [Test]
        public void NonexistentRequestDirectory()
        {
            TaskItem from = new TaskItem();
            from.ItemSpec = NativeMethodsShared.IsWindows ? @"c:\subdir\Monkey.txt" : "/subdir/Monkey.txt";
            Assert.AreEqual(
                NativeMethodsShared.IsWindows ? @"subdir\" : "/subdir/",
                from.GetMetadata(FileUtilities.ItemSpecModifiers.Directory));
        }

        [Test]
=======
        [Fact]
        public void NonexistentRequestDirectory()
        {
            TaskItem from = new TaskItem();
            from.ItemSpec = @"c:\subdir\Monkey.txt";
            Assert.Equal(
                @"subdir\",
                from.GetMetadata(FileUtilities.ItemSpecModifiers.Directory)
            );
        }

        [Fact]
>>>>>>> 3f8a403e
        public void NonexistentRequestDirectoryUNC()
        {
            if (!NativeMethodsShared.IsWindows)
            {
                Assert.Ignore("UNC is not implemented except under Windows");
            }

            TaskItem from = new TaskItem();
            from.ItemSpec = @"\\local\share\subdir\Monkey.txt";
            Assert.Equal(
                @"subdir\",
                from.GetMetadata(FileUtilities.ItemSpecModifiers.Directory)
            );
        }

<<<<<<< HEAD
        [Test]
=======
        [Fact]
>>>>>>> 3f8a403e
        public void NonexistentRequestRecursiveDir()
        {
            TaskItem from = new TaskItem();
            from.ItemSpec = "Monkey.txt";

            Assert.Equal(0, from.GetMetadata(FileUtilities.ItemSpecModifiers.RecursiveDir).Length);
        }

<<<<<<< HEAD
        [Test]
=======
        [Fact]
>>>>>>> 3f8a403e
        public void NonexistentRequestIdentity()
        {
            TaskItem from = new TaskItem();
            from.ItemSpec = "Monkey.txt";
            Assert.Equal(
                "Monkey.txt",
                from.GetMetadata(FileUtilities.ItemSpecModifiers.Identity)
            );
        }

<<<<<<< HEAD
        [Test]
=======
        [Fact]
>>>>>>> 3f8a403e
        public void RequestTimeStamps()
        {
            TaskItem from = new TaskItem();
            from.ItemSpec = FileUtilities.GetTemporaryFile();

            Assert.True(
                from.GetMetadata(FileUtilities.ItemSpecModifiers.ModifiedTime).Length > 0
            );

            Assert.True(
                from.GetMetadata(FileUtilities.ItemSpecModifiers.CreatedTime).Length > 0
            );

            Assert.True(
                from.GetMetadata(FileUtilities.ItemSpecModifiers.AccessedTime).Length > 0
            );

            File.Delete(from.ItemSpec);

            Assert.Equal(0, from.GetMetadata(FileUtilities.ItemSpecModifiers.ModifiedTime).Length);

            Assert.Equal(0, from.GetMetadata(FileUtilities.ItemSpecModifiers.CreatedTime).Length);

            Assert.Equal(0, from.GetMetadata(FileUtilities.ItemSpecModifiers.AccessedTime).Length);
        }

        /// <summary>
        /// Verify metadata cannot be created with null name
        /// </summary>
<<<<<<< HEAD
        [Test]
        [ExpectedException(typeof(ArgumentNullException))]
=======
        [Fact]
>>>>>>> 3f8a403e
        public void CreateNullNamedMetadata()
        {
            Assert.Throws<ArgumentNullException>(() =>
            {
                TaskItem item = new TaskItem("foo");
                item.SetMetadata(null, "x");
            }
           );
        }
        /// <summary>
        /// Verify metadata cannot be created with empty name
        /// </summary>
<<<<<<< HEAD
        [Test]
        [ExpectedException(typeof(ArgumentException))]
=======
        [Fact]
>>>>>>> 3f8a403e
        public void CreateEmptyNamedMetadata()
        {
            Assert.Throws<ArgumentException>(() =>
            {
                TaskItem item = new TaskItem("foo");
                item.SetMetadata("", "x");
            }
           );
        }
        /// <summary>
        /// Create a TaskItem with a null metadata value -- this is allowed, but 
        /// internally converted to the empty string. 
        /// </summary>
<<<<<<< HEAD
        [Test]
=======
        [Fact]
>>>>>>> 3f8a403e
        public void CreateTaskItemWithNullMetadata()
        {
            IDictionary<string, string> metadata = new Dictionary<string, string>();
            metadata.Add("m", null);

            TaskItem item = new TaskItem("bar", (IDictionary)metadata);
            Assert.Equal(String.Empty, item.GetMetadata("m"));
        }

        /// <summary>
        /// Set metadata value to null value -- this is allowed, but 
        /// internally converted to the empty string. 
        /// </summary>
<<<<<<< HEAD
        [Test]
=======
        [Fact]
>>>>>>> 3f8a403e
        public void SetNullMetadataValue()
        {
            TaskItem item = new TaskItem("bar");
            item.SetMetadata("m", null);
            Assert.Equal(String.Empty, item.GetMetadata("m"));
        }

        /// <summary>
        /// Test that task items can be successfully constructed based on a task item from another appdomain.  
        /// </summary>
<<<<<<< HEAD
        [Test]
=======
        [Fact]
>>>>>>> 3f8a403e
        public void RemoteTaskItem()
        {
            AppDomain appDomain = null;
            try
            {
                appDomain = AppDomain.CreateDomain
                            (
                                "generateResourceAppDomain",
                                null,
                                AppDomain.CurrentDomain.SetupInformation
                            );

                object obj = appDomain.CreateInstanceFromAndUnwrap
                   (
                       typeof(TaskItemCreator).Module.FullyQualifiedName,
                       typeof(TaskItemCreator).FullName
                   );

                TaskItemCreator creator = (TaskItemCreator)obj;

                IDictionary<string, string> metadata = new Dictionary<string, string>(StringComparer.OrdinalIgnoreCase);
                metadata.Add("c", "C");
                metadata.Add("d", "D");

                creator.Run(new string[] { "a", "b" }, metadata);

                ITaskItem[] itemsInThisAppDomain = new ITaskItem[creator.CreatedTaskItems.Length];

                for (int i = 0; i < creator.CreatedTaskItems.Length; i++)
                {
                    itemsInThisAppDomain[i] = new TaskItem(creator.CreatedTaskItems[i]);

                    Assert.Equal(creator.CreatedTaskItems[i].ItemSpec, itemsInThisAppDomain[i].ItemSpec);
                    Assert.Equal(creator.CreatedTaskItems[i].MetadataCount + 1, itemsInThisAppDomain[i].MetadataCount);

                    foreach (string metadatum in creator.CreatedTaskItems[i].MetadataNames)
                    {
                        if (!String.Equals("OriginalItemSpec", metadatum))
                        {
                            Assert.Equal(creator.CreatedTaskItems[i].GetMetadata(metadatum), itemsInThisAppDomain[i].GetMetadata(metadatum));
                        }
                    }
                }
            }
            finally
            {
                if (appDomain != null)
                {
                    AppDomain.Unload(appDomain);
                }
            }
        }

        /// <summary>
        /// Miniature class to be remoted to another appdomain that just creates some TaskItems and makes them available for returning. 
        /// </summary>
        private sealed class TaskItemCreator
#if FEATURE_APPDOMAIN
                : MarshalByRefObject
#endif
        {
            /// <summary>
            /// Task items that will be consumed by the other appdomain
            /// </summary>
            public ITaskItem[] CreatedTaskItems
            {
                get;
                private set;
            }

            /// <summary>
            /// Creates task items 
            /// </summary>
            public void Run(string[] includes, IDictionary<string, string> metadataToAdd)
            {
                ErrorUtilities.VerifyThrowArgumentNull(includes, "includes");

                CreatedTaskItems = new TaskItem[includes.Length];

                for (int i = 0; i < includes.Length; i++)
                {
                    CreatedTaskItems[i] = new TaskItem(includes[i], (IDictionary)metadataToAdd);
                }
            }
        }
    }
}<|MERGE_RESOLUTION|>--- conflicted
+++ resolved
@@ -1,4 +1,4 @@
-﻿// Copyright (c) Microsoft. All rights reserved.
+// Copyright (c) Microsoft. All rights reserved.
 // Licensed under the MIT license. See LICENSE file in the project root for full license information.
 
 using System;
@@ -8,23 +8,11 @@
 
 using Microsoft.Build.Framework;
 using Microsoft.Build.Shared;
-<<<<<<< HEAD
 using Microsoft.Build.Utilities;
 
-using NUnit.Framework;
+using Xunit;
 
 #pragma warning disable 0219
-
-namespace Microsoft.Build.UnitTests
-{
-    [TestFixture]
-    public class TaskItemTests
-    {
-        // Make sure a TaskItem can be constructed using an ITaskItem
-        [Test]
-=======
-using System.Collections.Generic;
-using Xunit;
 
 namespace Microsoft.Build.UnitTests
 {
@@ -32,7 +20,6 @@
     {
         // Make sure a TaskItem can be constructed using an ITaskItem
         [Fact]
->>>>>>> 3f8a403e
         public void ConstructWithITaskItem()
         {
             TaskItem from = new TaskItem();
@@ -57,11 +44,7 @@
         }
 
         // Make sure metadata can be cloned from an existing ITaskItem
-<<<<<<< HEAD
-        [Test]
-=======
-        [Fact]
->>>>>>> 3f8a403e
+        [Fact]
         public void CopyMetadataFromITaskItem()
         {
             TaskItem from = new TaskItem();
@@ -84,12 +67,7 @@
             Assert.Equal("Big", to.GetMetadata("Bird"));
         }
 
-<<<<<<< HEAD
-        [Test]
-        [ExpectedException(typeof(ArgumentNullException))]
-=======
-        [Fact]
->>>>>>> 3f8a403e
+        [Fact]
         public void NullITaskItem()
         {
             Assert.Throws<ArgumentNullException>(() =>
@@ -105,11 +83,7 @@
         /// Even without any custom metadata metadatanames should
         /// return the built in metadata
         /// </summary>
-<<<<<<< HEAD
-        [Test]
-=======
-        [Fact]
->>>>>>> 3f8a403e
+        [Fact]
         public void MetadataNamesNoCustomMetadata()
         {
             TaskItem taskItem = new TaskItem("x");
@@ -124,12 +98,7 @@
             Assert.Equal(FileUtilities.ItemSpecModifiers.All.Length + 1, taskItem.MetadataCount);
         }
 
-<<<<<<< HEAD
-        [Test]
-        [ExpectedException(typeof(ArgumentNullException))]
-=======
-        [Fact]
->>>>>>> 3f8a403e
+        [Fact]
         public void NullITaskItemCast()
         {
             Assert.Throws<ArgumentNullException>(() =>
@@ -141,12 +110,7 @@
             }
            );
         }
-<<<<<<< HEAD
-
-        [Test]
-=======
-        [Fact]
->>>>>>> 3f8a403e
+        [Fact]
         public void ConstructFromDictionary()
         {
             Hashtable h = new Hashtable();
@@ -162,12 +126,7 @@
             Assert.Equal("hello", t.GetMetadata("CUSTOM"));
         }
 
-<<<<<<< HEAD
-        [Test]
-        [ExpectedException(typeof(ArgumentException))]
-=======
-        [Fact]
->>>>>>> 3f8a403e
+        [Fact]
         public void CannotChangeModifiers()
         {
             Assert.Throws<ArgumentException>(() =>
@@ -187,13 +146,8 @@
             }
            );
         }
-<<<<<<< HEAD
-
-        [Test]
-        [ExpectedException(typeof(ArgumentException))]
-=======
-        [Fact]
->>>>>>> 3f8a403e
+
+        [Fact]
         public void CannotRemoveModifiers()
         {
             Assert.Throws<ArgumentException>(() =>
@@ -213,12 +167,7 @@
             }
            );
         }
-<<<<<<< HEAD
-
-        [Test]
-=======
-        [Fact]
->>>>>>> 3f8a403e
+        [Fact]
         public void CheckMetadataCount()
         {
             TaskItem t = new TaskItem("foo");
@@ -231,11 +180,7 @@
         }
 
 
-<<<<<<< HEAD
-        [Test]
-=======
-        [Fact]
->>>>>>> 3f8a403e
+        [Fact]
         public void NonexistentRequestFullPath()
         {
             TaskItem from = new TaskItem();
@@ -250,11 +195,7 @@
             );
         }
 
-<<<<<<< HEAD
-        [Test]
-=======
-        [Fact]
->>>>>>> 3f8a403e
+        [Fact]
         public void NonexistentRequestRootDir()
         {
             TaskItem from = new TaskItem();
@@ -268,11 +209,7 @@
             );
         }
 
-<<<<<<< HEAD
-        [Test]
-=======
-        [Fact]
->>>>>>> 3f8a403e
+        [Fact]
         public void NonexistentRequestFilename()
         {
             TaskItem from = new TaskItem();
@@ -283,11 +220,7 @@
             );
         }
 
-<<<<<<< HEAD
-        [Test]
-=======
-        [Fact]
->>>>>>> 3f8a403e
+        [Fact]
         public void NonexistentRequestExtension()
         {
             TaskItem from = new TaskItem();
@@ -298,11 +231,7 @@
             );
         }
 
-<<<<<<< HEAD
-        [Test]
-=======
-        [Fact]
->>>>>>> 3f8a403e
+        [Fact]
         public void NonexistentRequestRelativeDir()
         {
             TaskItem from = new TaskItem();
@@ -310,24 +239,26 @@
             Assert.Equal(0, from.GetMetadata(FileUtilities.ItemSpecModifiers.RelativeDir).Length);
         }
 
-<<<<<<< HEAD
-        [Test]
+        [Fact]
         public void NonexistentRequestDirectory()
         {
             TaskItem from = new TaskItem();
             from.ItemSpec = NativeMethodsShared.IsWindows ? @"c:\subdir\Monkey.txt" : "/subdir/Monkey.txt";
-            Assert.AreEqual(
+            Assert.Equal(
                 NativeMethodsShared.IsWindows ? @"subdir\" : "/subdir/",
                 from.GetMetadata(FileUtilities.ItemSpecModifiers.Directory));
         }
 
-        [Test]
-=======
-        [Fact]
-        public void NonexistentRequestDirectory()
-        {
-            TaskItem from = new TaskItem();
-            from.ItemSpec = @"c:\subdir\Monkey.txt";
+        [Fact]
+        public void NonexistentRequestDirectoryUNC()
+        {
+            if (!NativeMethodsShared.IsWindows)
+            {
+                return; // "UNC is not implemented except under Windows"
+            }
+
+            TaskItem from = new TaskItem();
+            from.ItemSpec = @"\\local\share\subdir\Monkey.txt";
             Assert.Equal(
                 @"subdir\",
                 from.GetMetadata(FileUtilities.ItemSpecModifiers.Directory)
@@ -335,27 +266,6 @@
         }
 
         [Fact]
->>>>>>> 3f8a403e
-        public void NonexistentRequestDirectoryUNC()
-        {
-            if (!NativeMethodsShared.IsWindows)
-            {
-                Assert.Ignore("UNC is not implemented except under Windows");
-            }
-
-            TaskItem from = new TaskItem();
-            from.ItemSpec = @"\\local\share\subdir\Monkey.txt";
-            Assert.Equal(
-                @"subdir\",
-                from.GetMetadata(FileUtilities.ItemSpecModifiers.Directory)
-            );
-        }
-
-<<<<<<< HEAD
-        [Test]
-=======
-        [Fact]
->>>>>>> 3f8a403e
         public void NonexistentRequestRecursiveDir()
         {
             TaskItem from = new TaskItem();
@@ -364,11 +274,7 @@
             Assert.Equal(0, from.GetMetadata(FileUtilities.ItemSpecModifiers.RecursiveDir).Length);
         }
 
-<<<<<<< HEAD
-        [Test]
-=======
-        [Fact]
->>>>>>> 3f8a403e
+        [Fact]
         public void NonexistentRequestIdentity()
         {
             TaskItem from = new TaskItem();
@@ -379,11 +285,7 @@
             );
         }
 
-<<<<<<< HEAD
-        [Test]
-=======
-        [Fact]
->>>>>>> 3f8a403e
+        [Fact]
         public void RequestTimeStamps()
         {
             TaskItem from = new TaskItem();
@@ -413,12 +315,7 @@
         /// <summary>
         /// Verify metadata cannot be created with null name
         /// </summary>
-<<<<<<< HEAD
-        [Test]
-        [ExpectedException(typeof(ArgumentNullException))]
-=======
-        [Fact]
->>>>>>> 3f8a403e
+        [Fact]
         public void CreateNullNamedMetadata()
         {
             Assert.Throws<ArgumentNullException>(() =>
@@ -431,12 +328,7 @@
         /// <summary>
         /// Verify metadata cannot be created with empty name
         /// </summary>
-<<<<<<< HEAD
-        [Test]
-        [ExpectedException(typeof(ArgumentException))]
-=======
-        [Fact]
->>>>>>> 3f8a403e
+        [Fact]
         public void CreateEmptyNamedMetadata()
         {
             Assert.Throws<ArgumentException>(() =>
@@ -450,11 +342,7 @@
         /// Create a TaskItem with a null metadata value -- this is allowed, but 
         /// internally converted to the empty string. 
         /// </summary>
-<<<<<<< HEAD
-        [Test]
-=======
-        [Fact]
->>>>>>> 3f8a403e
+        [Fact]
         public void CreateTaskItemWithNullMetadata()
         {
             IDictionary<string, string> metadata = new Dictionary<string, string>();
@@ -468,11 +356,7 @@
         /// Set metadata value to null value -- this is allowed, but 
         /// internally converted to the empty string. 
         /// </summary>
-<<<<<<< HEAD
-        [Test]
-=======
-        [Fact]
->>>>>>> 3f8a403e
+        [Fact]
         public void SetNullMetadataValue()
         {
             TaskItem item = new TaskItem("bar");
@@ -483,11 +367,7 @@
         /// <summary>
         /// Test that task items can be successfully constructed based on a task item from another appdomain.  
         /// </summary>
-<<<<<<< HEAD
-        [Test]
-=======
-        [Fact]
->>>>>>> 3f8a403e
+        [Fact]
         public void RemoteTaskItem()
         {
             AppDomain appDomain = null;
