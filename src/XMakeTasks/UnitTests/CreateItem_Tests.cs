﻿// Copyright (c) Microsoft. All rights reserved.
// Licensed under the MIT license. See LICENSE file in the project root for full license information.

using System.IO;
<<<<<<< HEAD

=======
using System.Reflection;
>>>>>>> 3f8a403e
using Microsoft.Build.Framework;
using Microsoft.Build.Tasks;
using Microsoft.Build.Utilities;
using Xunit;

using NUnit.Framework;

namespace Microsoft.Build.UnitTests
{
<<<<<<< HEAD
    [TestFixture]
=======
>>>>>>> 3f8a403e
    sealed public class CreateItem_Tests
    {
        /// <summary>
        /// CreateIteming identical lists results in empty list.
        /// </summary>
<<<<<<< HEAD
        [Test]
=======
        [Fact]
>>>>>>> 3f8a403e
        public void OneFromOneIsZero()
        {
            CreateItem t = new CreateItem();
            t.BuildEngine = new MockEngine();

            t.Include = new ITaskItem[] { new TaskItem("MyFile.txt") };
            t.Exclude = new ITaskItem[] { new TaskItem("MyFile.txt") };

            bool success = t.Execute();

            Assert.True(success);
            Assert.Equal(0, t.Include.Length);
        }

        /// <summary>
        /// CreateIteming completely different lists results in left list.
        /// </summary>
<<<<<<< HEAD
        [Test]
=======
        [Fact]
>>>>>>> 3f8a403e
        public void OneFromOneMismatchIsOne()
        {
            CreateItem t = new CreateItem();
            t.BuildEngine = new MockEngine();

            t.Include = new ITaskItem[] { new TaskItem("MyFile.txt") };
            t.Exclude = new ITaskItem[] { new TaskItem("MyFileOther.txt") };

            bool success = t.Execute();

            Assert.True(success);
            Assert.Equal(1, t.Include.Length);
            Assert.Equal("MyFile.txt", t.Include[0].ItemSpec);
        }

        /// <summary>
        /// If 'Exclude' is unspecified, then 'Include' is the result.
        /// </summary>
<<<<<<< HEAD
        [Test]
=======
        [Fact]
>>>>>>> 3f8a403e
        public void UnspecifiedFromOneIsOne()
        {
            CreateItem t = new CreateItem();
            t.BuildEngine = new MockEngine();

            t.Include = new ITaskItem[] { new TaskItem("MyFile.txt") };

            bool success = t.Execute();

            Assert.True(success);
            Assert.Equal(1, t.Include.Length);
            Assert.Equal(t.Include[0].ItemSpec, t.Include[0].ItemSpec);
        }


        /// <summary>
        /// If 'Include' is unspecified, then empty is the result.
        /// </summary>
<<<<<<< HEAD
        [Test]
=======
        [Fact]
>>>>>>> 3f8a403e
        public void OneFromUnspecifiedIsEmpty()
        {
            CreateItem t = new CreateItem();
            t.BuildEngine = new MockEngine();

            t.Exclude = new ITaskItem[] { new TaskItem("MyFile.txt") };

            bool success = t.Execute();

            Assert.True(success);
            Assert.Equal(0, t.Include.Length);
        }

        /// <summary>
        /// If 'Include' and 'Exclude' are unspecified, then empty is the result.
        /// </summary>
<<<<<<< HEAD
        [Test]
=======
        [Fact]
>>>>>>> 3f8a403e
        public void UnspecifiedFromUnspecifiedIsEmpty()
        {
            CreateItem t = new CreateItem();
            t.BuildEngine = new MockEngine();

            bool success = t.Execute();

            Assert.True(success);
            Assert.Equal(0, t.Include.Length);
        }


        /// <summary>
        /// CreateItem is case insensitive.
        /// </summary>
<<<<<<< HEAD
        [Test]
=======
        [Fact]
>>>>>>> 3f8a403e
        public void CaseDoesntMatter()
        {
            CreateItem t = new CreateItem();
            t.BuildEngine = new MockEngine();

            t.Include = new ITaskItem[] { new TaskItem("MyFile.txt") };
            t.Exclude = new ITaskItem[] { new TaskItem("myfile.tXt") };

            bool success = t.Execute();

            Assert.True(success);
            Assert.Equal(0, t.Include.Length);
        }

        /// <summary>
        /// Using the CreateItem task to expand wildcards, and then try accessing the RecursiveDir 
        /// metadata to force batching.
        /// </summary>
<<<<<<< HEAD
        [Test]
=======
        [Fact]
>>>>>>> 3f8a403e
        public void WildcardsWithRecursiveDir()
        {
            ObjectModelHelpers.DeleteTempProjectDirectory();

            ObjectModelHelpers.CreateFileInTempProjectDirectory("Myapp.proj", @"
                <Project ToolsVersion=`msbuilddefaulttoolsversion` xmlns=`msbuildnamespace`>
                  <Target Name =`Repro`>
                    <CreateItem Include=`**\*.txt`>
                      <Output TaskParameter=`Include` ItemName=`Text`/>
                    </CreateItem>
                    <Copy SourceFiles=`@(Text)` DestinationFiles=`Destination\%(RecursiveDir)%(Filename)%(Extension)`/>
                  </Target>
                </Project>
                ");

            ObjectModelHelpers.CreateFileInTempProjectDirectory("Foo.txt", "foo");
            ObjectModelHelpers.CreateFileInTempProjectDirectory(Path.Combine("Subdir", "Bar.txt"), "bar");

            ObjectModelHelpers.BuildTempProjectFileExpectSuccess("Myapp.proj");

            ObjectModelHelpers.AssertFileExistsInTempProjectDirectory(Path.Combine("Destination", "Foo.txt"));
            ObjectModelHelpers.AssertFileExistsInTempProjectDirectory(Path.Combine("Destination", "Subdir", "Bar.txt"));
        }

        /// <summary>
        /// CreateItem should add additional metadata when instructed
        /// </summary>
<<<<<<< HEAD
        [Test]
=======
        [Fact]
>>>>>>> 3f8a403e
        public void AdditionalMetaData()
        {
            CreateItem t = new CreateItem();
            t.BuildEngine = new MockEngine();

            t.Include = new ITaskItem[] { new TaskItem("MyFile.txt") };
            t.AdditionalMetadata = new string[] { "MyMetaData=SomeValue" };

            bool success = t.Execute();

            Assert.True(success);
            Assert.Equal("SomeValue", t.Include[0].GetMetadata("MyMetaData"));
        }

        /// <summary>
        /// We should be able to preserve the existing metadata on items
        /// </summary>
<<<<<<< HEAD
        [Test]
=======
        [Fact]
>>>>>>> 3f8a403e
        public void AdditionalMetaDataPreserveExisting()
        {
            CreateItem t = new CreateItem();
            t.BuildEngine = new MockEngine();

            TaskItem item = new TaskItem("MyFile.txt");
            item.SetMetadata("MyMetaData", "SomePreserveMeValue");

            t.Include = new ITaskItem[] { item };
            t.PreserveExistingMetadata = true;

            t.AdditionalMetadata = new string[] { "MyMetaData=SomeValue" };

            bool success = t.Execute();

            Assert.True(success);
            Assert.Equal("SomePreserveMeValue", t.Include[0].GetMetadata("MyMetaData"));
        }

        /// <summary>
        /// The default is to overwrite existing metadata on items
        /// </summary>
<<<<<<< HEAD
        [Test]
=======
        [Fact]
>>>>>>> 3f8a403e
        public void AdditionalMetaDataOverwriteExisting()
        {
            CreateItem t = new CreateItem();
            t.BuildEngine = new MockEngine();

            TaskItem item = new TaskItem("MyFile.txt");
            item.SetMetadata("MyMetaData", "SomePreserveMeValue");

            t.Include = new ITaskItem[] { item };

            // The default for CreateItem is to overwrite any existing metadata
            // t.PreserveExistingMetadata = false;

            t.AdditionalMetadata = new string[] { "MyMetaData=SomeOverwriteValue" };

            bool success = t.Execute();

            Assert.True(success);
            Assert.Equal("SomeOverwriteValue", t.Include[0].GetMetadata("MyMetaData"));
        }
    }
}


<|MERGE_RESOLUTION|>--- conflicted
+++ resolved
@@ -1,35 +1,20 @@
-﻿// Copyright (c) Microsoft. All rights reserved.
+// Copyright (c) Microsoft. All rights reserved.
 // Licensed under the MIT license. See LICENSE file in the project root for full license information.
 
 using System.IO;
-<<<<<<< HEAD
-
-=======
-using System.Reflection;
->>>>>>> 3f8a403e
 using Microsoft.Build.Framework;
 using Microsoft.Build.Tasks;
 using Microsoft.Build.Utilities;
 using Xunit;
 
-using NUnit.Framework;
-
 namespace Microsoft.Build.UnitTests
 {
-<<<<<<< HEAD
-    [TestFixture]
-=======
->>>>>>> 3f8a403e
     sealed public class CreateItem_Tests
     {
         /// <summary>
         /// CreateIteming identical lists results in empty list.
         /// </summary>
-<<<<<<< HEAD
-        [Test]
-=======
-        [Fact]
->>>>>>> 3f8a403e
+        [Fact]
         public void OneFromOneIsZero()
         {
             CreateItem t = new CreateItem();
@@ -47,11 +32,7 @@
         /// <summary>
         /// CreateIteming completely different lists results in left list.
         /// </summary>
-<<<<<<< HEAD
-        [Test]
-=======
-        [Fact]
->>>>>>> 3f8a403e
+        [Fact]
         public void OneFromOneMismatchIsOne()
         {
             CreateItem t = new CreateItem();
@@ -70,11 +51,7 @@
         /// <summary>
         /// If 'Exclude' is unspecified, then 'Include' is the result.
         /// </summary>
-<<<<<<< HEAD
-        [Test]
-=======
-        [Fact]
->>>>>>> 3f8a403e
+        [Fact]
         public void UnspecifiedFromOneIsOne()
         {
             CreateItem t = new CreateItem();
@@ -93,11 +70,7 @@
         /// <summary>
         /// If 'Include' is unspecified, then empty is the result.
         /// </summary>
-<<<<<<< HEAD
-        [Test]
-=======
-        [Fact]
->>>>>>> 3f8a403e
+        [Fact]
         public void OneFromUnspecifiedIsEmpty()
         {
             CreateItem t = new CreateItem();
@@ -114,11 +87,7 @@
         /// <summary>
         /// If 'Include' and 'Exclude' are unspecified, then empty is the result.
         /// </summary>
-<<<<<<< HEAD
-        [Test]
-=======
-        [Fact]
->>>>>>> 3f8a403e
+        [Fact]
         public void UnspecifiedFromUnspecifiedIsEmpty()
         {
             CreateItem t = new CreateItem();
@@ -134,11 +103,7 @@
         /// <summary>
         /// CreateItem is case insensitive.
         /// </summary>
-<<<<<<< HEAD
-        [Test]
-=======
-        [Fact]
->>>>>>> 3f8a403e
+        [Fact]
         public void CaseDoesntMatter()
         {
             CreateItem t = new CreateItem();
@@ -157,11 +122,7 @@
         /// Using the CreateItem task to expand wildcards, and then try accessing the RecursiveDir 
         /// metadata to force batching.
         /// </summary>
-<<<<<<< HEAD
-        [Test]
-=======
-        [Fact]
->>>>>>> 3f8a403e
+        [Fact]
         public void WildcardsWithRecursiveDir()
         {
             ObjectModelHelpers.DeleteTempProjectDirectory();
@@ -189,11 +150,7 @@
         /// <summary>
         /// CreateItem should add additional metadata when instructed
         /// </summary>
-<<<<<<< HEAD
-        [Test]
-=======
-        [Fact]
->>>>>>> 3f8a403e
+        [Fact]
         public void AdditionalMetaData()
         {
             CreateItem t = new CreateItem();
@@ -211,11 +168,7 @@
         /// <summary>
         /// We should be able to preserve the existing metadata on items
         /// </summary>
-<<<<<<< HEAD
-        [Test]
-=======
-        [Fact]
->>>>>>> 3f8a403e
+        [Fact]
         public void AdditionalMetaDataPreserveExisting()
         {
             CreateItem t = new CreateItem();
@@ -238,11 +191,7 @@
         /// <summary>
         /// The default is to overwrite existing metadata on items
         /// </summary>
-<<<<<<< HEAD
-        [Test]
-=======
-        [Fact]
->>>>>>> 3f8a403e
+        [Fact]
         public void AdditionalMetaDataOverwriteExisting()
         {
             CreateItem t = new CreateItem();
